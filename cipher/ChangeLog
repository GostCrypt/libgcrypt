<<<<<<< HEAD
2011-06-08  Werner Koch  <wk@g10code.com>

	* pubkey.c (pss_encode, pss_verify): Restructure and comment code
	to match rfc-3447.  Replace secure allocs by plain allocs and
	wipememory.  Use gcry_md_hash_buffer.
	(octet_string_from_mpi): New.

2011-05-24  Daiki Ueno  <ueno@unixuser.org>

	* rsa.c (rsa_verify): Use CMP if given, to check the decrypted
	sig.

	* pubkey.c (sexp_to_enc, sexp_data_to_mpi): Factor out
	CTX initialization to ...
	(init_encoding_ctx): .. new.
	(gcry_pk_verify): Pass verify func and the arg to pubkey_verify.

2011-05-24  Daiki Ueno  <ueno@unixuser.org>

	* pubkey.c (mgf1): Simplify initializing MD handle.
=======
2011-06-03  Werner Koch  <wk@g10code.com>

	* pubkey.c (oaep_decode): Add more comments and restructure to
	match the description in RFC-3447.
	(oaep_encode): Check for mgf1 error.  s/dlen/hlen/.

2011-05-31  Werner Koch  <wk@g10code.com>

	* pubkey.c (mgf1): Optimize by using gcry_md_reset.  Re-implement
	for easier readability.
	(oaep_encode): Add more comments and restructure to match the
	description in RFC-3447.

	* pubkey.c (pkcs1_encode_for_signature, oaep_decode): Change
	return value from one MPI to a buffer.
	(gcry_pk_decrypt): Adjust for this change.

2011-05-30  Werner Koch  <wk@g10code.com>

	* pubkey.c (pkcs1_decode_for_encryption): Change handling of
	leading zero byte.

2011-05-27  Daiki Ueno  <ueno@unixuser.org>

	* pubkey.c (gcry_pk_decrypt): Fix double-free when un-padding
	invalid data.  Thanks to Tom Ritter.
>>>>>>> 41811f6d

2011-05-23  Daiki Ueno  <ueno@unixuser.org>

	* pubkey.c (pkcs1_decode_for_encryption, oaep_decode): Fix memleak
	when gcry_mpi_print fails.

2011-05-18  Daiki Ueno  <ueno@unixuser.org>

	* pubkey.c (sexp_data_to_mpi): Factor some code out to ...
	(pkcs1_encode_for_encryption): .. new,
	(pkcs1_encode_for_signature): .. new.
	(pkcs1_decode_for_encryption): New.
	(gcry_pk_decrypt): Do un-padding for PKCS#1 as well as OAEP.
	(sexp_to_enc): Abolish "unpad" flag, which is not necessary since
	we can do un-padding implicitly when "pkcs1" or "oaep" is given.

2011-05-11  Werner Koch  <wk@g10code.com>

	* pubkey.c (sexp_to_enc, sexp_data_to_mpi): Set LABEL to NULL
	after free.
	(sexp_to_enc, sexp_data_to_mpi): Do not allow multiple encoding
	flags.
	(oaep_encode, oaep_decode, sexp_to_key, sexp_to_sig)
	(sexp_to_enc, sexp_data_to_mpi, gcry_pk_encrypt, gcry_pk_sign)
	(gcry_pk_genkey, _gcry_pk_get_elements): Replace access to ERRNO
	by gpg_err_code_from_syserror.

2011-05-11  Daiki Ueno  <ueno@unixuser.org>

	* pubkey.c (sexp_data_to_mpi): Factor some code out to ...
	(get_hash_algo): .. new.
	(mgf1, oaep_encode, oaep_decode): New.
	(sexp_to_enc): Add arg CTX.  Remove arg RET_WANT_PKCS1.  Support
	OAEP.
	(sexp_data_to_mpi): Add arg CTX.  Support OAEP.
	(gcry_pk_encrypt): Pass a CTX to sexp_data_to_mpi.
	(gcry_pk_decrypt): Pass a CTX tp sexp_to_enc and replace
	WANT_PKCS1.  Implement unpadding for OAEP.
	(gcry_pk_sign): Pass NULL for CTX arg of sexp_data_to_mpi.
	(gcry_pk_verify): Ditto.

2011-04-19  Werner Koch  <wk@g10code.com>

	* cipher.c (gcry_cipher_open): Replace gpg_err_code_from_errno by
	gpg_err_code_from_syserror.

2011-04-11  Werner Koch  <wk@g10code.com>

	* pubkey.c (gcry_pk_get_keygrip): Avoid double free of L2.

	* cipher.c (_gcry_cipher_setctr): Clear unused lastiv info.
	(gcry_cipher_ctl) <GCRYCTL_SET_CTR>: Implement by calling
	_gcry_cipher_setctr.
	(do_ctr_encrypt): Save last counter and reuse it.

	* cipher.c (do_ctr_encrypt): Allow arbitrary length inputs to
	match the 1.4 behaviour.

2011-04-04  Werner Koch  <wk@g10code.com>

	* ecc.c (compute_keygrip): Release L1 while parsing "curve".

	* pubkey.c (gcry_pk_get_keygrip): Always release NAME and L2.
	Reported by Ben Kibbey.

2011-03-28  Werner Koch  <wk@g10code.com>

	* primegen.c (_gcry_generate_elg_prime): Make sure that PRIME is
	NULL if the called func ever returns an error.

	* pubkey.c (gcry_pk_decrypt): Remove unused var PUBKEY.

2011-03-09  Werner Koch  <wk@g10code.com>

	* kdf.c: New.

2011-02-22  Werner Koch  <wk@g10code.com>

	* rijndael.c (aesni_cleanup_2_4): New.
	(aesenc_xmm1_xmm0, do_aesni_ctr_4): New.
	(_gcry_aes_ctr_enc): New.
	* cipher.c (struct gcry_cipher_handle): Add CTR_ENC.  Move field
	CTR into an u_ctr union and adjust all users.
	(gcry_cipher_open): Use _gcry_aes_ctr_enc.
	(do_ctr_encrypt): Use bulk mode.

2011-02-18  Werner Koch  <wk@g10code.com>

	* rijndael.c (u32_a_t): New.
	(do_encrypt_aligned, do_encrypt_aligned): Use the new type to
	avoid problems with strict aliasing rules.

2011-02-16  Werner Koch  <wk@g10code.com>

	* rijndael.c (do_aesni_cfb) [USE_AESNI]: New.
	(_gcry_aes_cfb_enc, _gcry_aes_cfb_dec) [USE_AESNI]: Use new fucntion.

2011-02-15  Werner Koch  <wk@g10code.com>

	* rijndael.c (do_aesni_enc_aligned, do_aesni_dec_aligned): Use
	movdqa for the key but keep using movdqu for the data.
	(do_aesni): Remove alignment detection.  Don't burn the stack.
	(aesni_prepare, aesni_cleanup): New macros.
	(rijndael_encrypt, _gcry_aes_cfb_enc, _gcry_aes_cbc_enc)
	(rijndael_decrypt, _gcry_aes_cfb_dec, _gcry_aes_cbc_dec): Use
	these macros.  Don't burn the stack in the USE_AESNI case.
	(do_setkey): Add disabled code to use aeskeygenassist.

2011-02-14  Werner Koch  <wk@g10code.com>

	* rijndael.c (ATTR_ALIGNED_16): New
	(do_aesni): Do not copy if already aligned.
	(do_encrypt, do_decrypt): Ditto.
	(rijndael_decrypt, rijndael_encrypt): Increase stack burning amount.

	* rijndael.c (RIJNDAEL_context): Reorder fields.  Change fieldname
	ROUNDS to rounds.  Move padlock_key into u1.
	(keySched, keySched2): Rename macros to keyscherr and keyschdec
	and change all users.
	(padlockkey): New macro.  Change all users of padlock_key.
	* cipher.c (NEED_16BYTE_ALIGNED_CONTEXT): Always define if using gcc.
	(struct gcry_cipher_handle): Align U_IV to at least 16 byte.

2011-02-13  Werner Koch  <wk@g10code.com>

	* rijndael.c (USE_AESNI): New.  Define for ia32 and gcc >= 4.
	(m128i_t) [USE_AESNI]: New.
	(RIJNDAEL_context) [USE_AESNI]: Add field use_aesni.
	(do_setkey): Set USE_AESNI for all key lengths.
	(prepare_decryption) [USE_AESNI]: Use aesimc instn if requested.
	(do_aesni_enc_aligned, do_aesni_dec_aligned)
	(do_aesni) [USE_AESNI]: New.
	(rijndael_encrypt, _gcry_aes_cfb_enc, _gcry_aes_cbc_enc)
	(rijndael_decrypt, _gcry_aes_cfb_dec)
	(_gcry_aes_cbc_dec) [USE_AESNI]: Use do_aesni.

2011-02-01  Werner Koch  <wk@g10code.com>

	* pubkey.c (gcry_pk_get_curve): New.
	(sexp_to_key): Add arg OVERRIDE_ELEMS.
	(sexp_elements_extract_ecc): Allow for params only.
	(gcry_pk_get_param): New.
	* ecc.c (ecc_get_curve): New.
	(ecc_get_param_sexp): New.

2011-01-28  Werner Koch  <wk@g10code.com>

	* pubkey.c (gcry_pk_genkey): Hack to insert the used curve name.

2011-01-27  Werner Koch  <wk@g10code.com>

	* ecc.c (fill_in_curve): Remove.
	(generate_curve): Rename to ..
	(fill_in_curve): this.  Remove setting of NAME_OID.
	(ecc_encrypt_raw): Change name of arg DATA to K for better
	readability.  Use ECC_public_key instead of ECC_secret_key.
	Require a caller to pass a complete pkey array.
	(ecc_decrypt_raw): Require a caller to pass a complete skey array.
	(elliptic_curve_t): Add field NAME.
	(fill_in_curve): Set field.
	(generate_key): Add arg R_USED_CURVE.
	(ecc_generate_ext): Return used curve name.

2011-01-13  Andrey Jivsov  <openpgp@brainhub.org>  (wk)

	* ecc.c (ec2os): Do not free passed parameters X and Y.  Adjust
	callers.
	(ecc_encrypt_raw, ecc_decrypt_raw): New.
	(ecdh_names, _gcry_pubkey_spec_ecdh): New.
	* pubkey.c (pubkey_table): Support ECDH.

2010-08-19  Werner Koch  <wk@g10code.com>

	* cipher.c (gcry_cipher_open): Remove double release of the module.
	Fixes bug#1263.

2010-06-10  Jeff Johnson  <n3npq@mac.com>  (wk)

	* ecc.c (ecc_generate_ext): Parse transient-key flag.
	(generate_key): Add arg TRANSIENT_KEY and use it to set the random
	level.

2010-04-12  Brad Hards  <bradh@frogmouth.net>  (wk)

	Spelling fixes.

2010-03-26  Werner Koch  <wk@g10code.com>

	* tiger.c (asn): Unfetter the old TIGER from an OID.
	(TIGER_CONTEXT): Add field VARIANT.
	(tiger_init): Factor code out to ...
	(do_init): New.
	(tiger1_init, tiger2_init): New.
	(_gcry_digest_spec_tiger1, _gcry_digest_spec_tiger2): New.
	* md.c (digest_table): Add TIGER1 and TIGER2 variants.

2009-12-11  Werner Koch  <wk@g10code.com>

	* sha256.c (Cho, Maj, Sum0, Sum1): Turn macros into inline
	functions.
	(transform): Partly unroll to interweave the chain variables

	* sha512.c (ROTR, Ch, Maj, Sum0, Sum1): Turn macros into inline
	functions.
	(transform): Partly unroll to interweave the chain variables.
	Suggested by Christian Grothoff.

2009-12-10  Werner Koch  <wk@g10code.com>

	* Makefile.am (o_flag_munging): New.
	(tiger.o, tiger.lo): Use it.

	* cipher.c (do_ctr_encrypt): Add arg OUTBUFLEN.  Check for
	suitable value.  Add check for valid inputlen.  Wipe temporary
	memory.
	(do_ctr_decrypt): Likewise.
	(do_cbc_encrypt, do_cbc_decrypt): Add arg OUTBUFLEN.  Check for
	suitable value.  Move check for valid inputlen to here; change
	returned error from INV_ARG to INV_LENGTH.
	(do_ecb_encrypt, do_ecb_decrypt): Ditto.
	(do_cfb_encrypt, do_cfb_decrypt): Ditto.
	(do_ofb_encrypt, do_ofb_decrypt): Ditto.
	(cipher_encrypt, cipher_encrypt): Adjust for above changes.
	(gcry_cipher_encrypt, gcry_cipher_decrypt): Simplify.

2009-12-09  Werner Koch  <wk@g10code.com>

	* cipher.c (gcry_cipher_open): Allow for GCRY_CIPHER_MODE_AESWRAP.
	(cipher_encrypt, cipher_decrypt): Ditto.
	(do_aeswrap_encrypt, do_aeswrap_decrypt): New.
	(struct gcry_cipher_handle): Add field marks.
	(cipher_setkey, cipher_setiv): Update marks flags.
	(cipher_reset): Reset marks.
	(cipher_encrypt, cipher_decrypt): Add new arg OUTBUFLEN.
	(gcry_cipher_encrypt, gcry_cipher_decrypt): Pass outbuflen to
	cipher_encrypt.  Replace GPG_ERR_TOO_SHORT by
	GPG_ERR_BUFFER_TOO_SHORT.

2009-08-21  Werner Koch  <wk@g10code.com>

	* dsa.c (dsa_generate_ext): Release retfactors array before
	setting it to NULL.  Reported by Daiko Ueno.

2009-07-02  Werner Koch  <wk@g10code.com>

	* md.c (md_read): Fix incomplete check for NULL.
	Reported by Fabian Kail.

2009-03-31  Werner Koch  <wk@g10code.com>

	* rsa.c (rsa_check_secret_key): Return GPG_ERR_BAD_SECKEY and not
	GPG_ERR_PUBKEY_ALGO.

2009-02-16  Werner Koch  <wk@g10code.com>

	* rsa.c (generate_x931): Do not initialize TBL with automatic
	variables.
	* whirlpool.c, tiger.c, sha256.c, sha1.c, rmd160.c, md5.c
	* md4.c, crc.c: Remove memory.h.  This is garbage from gnupg.
	Reported by Dan Fandrich.

2009-01-22  Werner Koch  <wk@g10code.com>

	* ecc.c (compute_keygrip): Remove superfluous const.

2009-01-06  Werner Koch  <wk@g10code.com>

	* rmd160.c (oid_spec_rmd160): Add TeleTrust identifier.

2008-12-10  Werner Koch  <wk@g10code.com>

	* dsa.c (generate): Add arg DOMAIN and use it if specified.
	(generate_fips186): Ditto.
	(dsa_generate_ext): Parse and check the optional "domain"
	parameter and pass them to the generate functions.

	* rijndael.c (rijndael_names): Add "AES128" and "AES-128".
	(rijndael192_names): Add "AES-192".
	(rijndael256_names): Add "AES-256".

2008-12-05  Werner Koch  <wk@g10code.com>

	* dsa.c (generate): Add arg TRANSIENT_KEY and use it to detrmine
	the RNG quality needed.
	(dsa_generate_ext): Parse the transient-key flag und pass it to
	generate.

2008-11-28  Werner Koch  <wk@g10code.com>

	* dsa.c (generate_fips186): Add arg DERIVEPARMS and use the seed
	value if available.

	* primegen.c (_gcry_generate_fips186_2_prime): Fix inner p loop.

2008-11-26  Werner Koch  <wk@g10code.com>

	* primegen.c (_gcry_generate_fips186_3_prime): New.
	* dsa.c (generate_fips186): Add arg USE_FIPS186_2.
	(dsa_generate_ext): Parse new flag use-fips183-2.

2008-11-25  Werner Koch  <wk@g10code.com>

	* dsa.c (generate_fips186): New.
	(dsa_generate_ext): Use new function if derive-parms are given or
	if in FIPS mode.
	* primegen.c (_gcry_generate_fips186_2_prime): New.

2008-11-24  Werner Koch  <wk@g10code.com>

	* pubkey.c (gcry_pk_genkey): Insert code to output extrainfo.
	(pubkey_generate): Add arg R_EXTRAINFO and pass it to the extended
	key generation function.
	* rsa.c (gen_x931_parm_xp, gen_x931_parm_xi): New.
	(generate_x931): Generate params if not given.
	(rsa_generate_ext): Parse use-x931 flag.  Return p-q-swapped
	indicator.
	* dsa.c (dsa_generate_ext): Put RETFACTORS into R_EXTRAINFO if
	possible.

	* pubkey.c (gcry_pk_genkey): Remove parsing of almost all
	parameters and pass the parameter S-expression to pubkey_generate.
	(pubkey_generate): Simplify by requitring modules to parse the
	parameters. Remove the special cases for Elgamal and ECC.
	(sexp_elements_extract_ecc): Add arg EXTRASPEC and use it.  Fix
	small memory leak.
	(sexp_to_key): Pass EXTRASPEC to sexp_elements_extract_ecc.
	(pubkey_table) [USE_ELGAMAL]: Add real extraspec.
	* rsa.c (rsa_generate_ext): Adjust for new calling convention.
	* dsa.c (dsa_generate_ext): Ditto.
	* elgamal.c (_gcry_elg_generate): Ditto. Rename to elg_generate_ext.
	(elg_generate): New.
	(_gcry_elg_generate_using_x): Remove after merging code with
	elg_generate_ext.
	(_gcry_pubkey_extraspec_elg): New.
	(_gcry_elg_check_secret_key, _gcry_elg_encrypt, _gcry_elg_sign)
	(_gcry_elg_verify, _gcry_elg_get_nbits): Make static and remove
	_gcry_ prefix.
	* ecc.c (_gcry_ecc_generate): Rename to ecc_generate_ext and
	adjust for new calling convention.
	(_gcry_ecc_get_param): Rename to ecc_get_param and make static.
	(_gcry_pubkey_extraspec_ecdsa): Add ecc_generate_ext and
	ecc_get_param.

2008-11-20  Werner Koch  <wk@g10code.com>

	* pubkey.c (pubkey_generate): Add arg DERIVEPARMS.
	(gcry_pk_genkey): Parse derive-parms and pass it to above.
	* rsa.c (generate_x931): New.
	(rsa_generate_ext): Add arg DERIVEPARMS and call new function in
	fips mode or if DERIVEPARMS is given.
	* primegen.c (_gcry_derive_x931_prime, find_x931_prime): New.

2008-11-19  Werner Koch  <wk@g10code.com>

	* rsa.c (rsa_decrypt): Use gcry_create_nonce for blinding.
	(generate): Rename to generate_std.

2008-11-05  Werner Koch  <wk@g10code.com>

	* md.c (md_open): Use a switch to set the Bsize.
	(prepare_macpads): Fix long key case for SHA384 and SHA512.

	* cipher.c (gcry_cipher_handle): Add field EXTRASPEC.
	(gcry_cipher_open): Set it.
	(gcry_cipher_ctl): Add private control code to disable weak key
	detection and to return the current input block.
	* des.c (_tripledes_ctx): Add field FLAGS.
	(do_tripledes_set_extra_info): New.
	(_gcry_cipher_extraspec_tripledes): Add new function.
	(do_tripledes_setkey): Disable weak key detection.

2008-10-24  Werner Koch  <wk@g10code.com>

	* md.c (digest_table): Allow MD5 in fips mode.
	(md_register_default): Take special action for MD5.
	(md_enable, gcry_md_hash_buffer): Ditto.

2008-09-30  Werner Koch  <wk@g10code.com>

	* rijndael.c (do_setkey): Properly align "t" and "tk".
	(prepare_decryption): Properly align "w".  Fixes bug #936.

2008-09-18  Werner Koch  <wk@g10code.com>

	* pubkey.c (gcry_pk_genkey): Parse domain parameter.
	(pubkey_generate): Add new arg DOMAIN and remove special case for
	DSA with qbits.
	* rsa.c (rsa_generate): Add dummy args QBITS, NAME and DOMAIN and
	rename to rsa_generate_ext.  Change caller.
	(_gcry_rsa_generate, _gcry_rsa_check_secret_key)
	(_gcry_rsa_encrypt, _gcry_rsa_decrypt, _gcry_rsa_sign)
	(_gcry_rsa_verify, _gcry_rsa_get_nbits): Make static and remove
	_gcry_ prefix.
	(_gcry_pubkey_spec_rsa, _gcry_pubkey_extraspec_rsa): Adjust names.
	* dsa.c (dsa_generate_ext): New.
	(_gcry_dsa_generate): Replace code by a call to dsa_generate.
	(_gcry_dsa_check_secret_key, _gcry_dsa_sign, _gcry_dsa_verify)
	(_gcry_dsa_get_nbits): Make static and remove _gcry prefix.
	(_gcry_dsa_generate2): Remove.
	(_gcry_pubkey_spec_dsa): Adjust to name changes.
	(_gcry_pubkey_extraspec_rsa): Add dsa_generate_ext.

2008-09-16  Werner Koch  <wk@g10code.com>

	* ecc.c (run_selftests): Add arg EXTENDED.

2008-09-12  Werner Koch  <wk@g10code.com>

	* rsa.c (test_keys): Do a bad case signature check.
	* dsa.c (test_keys): Do a bad case check.

	* cipher.c (_gcry_cipher_selftest): Add arg EXTENDED and pass it
	to the called tests.
	* md.c (_gcry_md_selftest): Ditto.
	* pubkey.c (_gcry_pk_selftest): Ditto.
	* rijndael.c (run_selftests): Add arg EXTENDED and pass it to the
	called tests.
	(selftest_fips_128): Add arg EXTENDED and run only one test
	non-extended mode.
	(selftest_fips_192): Add dummy arg EXTENDED.
	(selftest_fips_256): Ditto.
	* hmac-tests.c (_gcry_hmac_selftest): Ditto.
	(run_selftests): Ditto.
	(selftests_sha1): Add arg EXTENDED and run only one test
	non-extended mode.
	(selftests_sha224, selftests_sha256): Ditto.
	(selftests_sha384, selftests_sha512): Ditto.
	* sha1.c (run_selftests): Add arg EXTENDED and pass it to the
	called test.
	(selftests_sha1): Add arg EXTENDED and run only one test
	non-extended mode.
	* sha256.c (run_selftests): Add arg EXTENDED and pass it to the
	called tests.
	(selftests_sha224): Add arg EXTENDED and run only one test
	non-extended mode.
	(selftests_sha256): Ditto.
	* sha512.c (run_selftests): Add arg EXTENDED and pass it to the
	called tests.
	(selftests_sha384): Add arg EXTENDED and run only one test
	non-extended mode.
	(selftests_sha512): Ditto.
	* des.c (run_selftests): Add arg EXTENDED and pass it to the
	called test.
	(selftest_fips): Add dummy arg EXTENDED.
	* rsa.c (run_selftests): Add dummy arg EXTENDED.

	* dsa.c (run_selftests): Add dummy arg EXTENDED.

	* rsa.c (extract_a_from_sexp): New.
	(selftest_encr_1024): Check that the ciphertext does not match the
	plaintext.
	(test_keys): Improve tests and return an error status.
	(generate): Return an error if test_keys fails.
	* dsa.c (test_keys): Add comments and return an error status.
	(generate): Return an error if test_keys failed.

2008-09-11  Werner Koch  <wk@g10code.com>

	* rsa.c (_gcry_rsa_decrypt): Return an error instead of calling
	BUG in case of a practically impossible condition.
	(sample_secret_key, sample_public_key): New.
	(selftest_sign_1024, selftest_encr_1024): New.
	(selftests_rsa): Implement tests.
	* dsa.c (sample_secret_key, sample_public_key): New.
	(selftest_sign_1024): New.
	(selftests_dsa): Implement tests.

2008-09-09  Werner Koch  <wk@g10code.com>

	* hmac-tests.c (selftests_sha1): Add tests.
	(selftests_sha224, selftests_sha384, selftests_sha512): Make up tests.

	* hash-common.c, hash-common.h: New.
	* sha1.c (selftests_sha1): Add 3 tests.
	* sha256.c (selftests_sha256, selftests_sha224): Ditto.
	* sha512.c (selftests_sha512, selftests_sha384): Ditto.

2008-08-29  Werner Koch  <wk@g10code.com>

	* pubkey.c (gcry_pk_get_keygrip): Remove the special case for RSA
	and check whether a custom computation function has been setup.
	* rsa.c (compute_keygrip): New.
	(_gcry_pubkey_extraspec_rsa): Setup this function.
	* ecc.c (compute_keygrip): New.
	(_gcry_pubkey_extraspec_ecdsa): Setup this function.

2008-08-28  Werner Koch  <wk@g10code.com>

	* cipher.c (cipher_decrypt, cipher_encrypt): Return an error if
	mode NONE is used.
	(gcry_cipher_open): Allow mode NONE only with a debug flag set and
	if not in FIPS mode.

2008-08-26  Werner Koch  <wk@g10code.com>

	* pubkey.c (pubkey_generate): Add arg KEYGEN_FLAGS.
	(gcry_pk_genkey): Implement new parameter "transient-key" and
	pass it as flags to pubkey_generate.
	(pubkey_generate): Make use of an ext_generate function.
	* rsa.c (generate): Add new arg transient_key and pass appropriate
	args to the prime generator.
	(_gcry_rsa_generate): Factor all code out to ...
	(rsa_generate): .. new func with extra arg KEYGEN_FLAGS.
	(_gcry_pubkey_extraspec_ecdsa): Setup rsa_generate.
	* primegen.c (_gcry_generate_secret_prime)
	(_gcry_generate_public_prime): Add new arg RANDOM_LEVEL.

2008-08-21  Werner Koch  <wk@g10code.com>

	* primegen.c (_gcry_generate_secret_prime)
	(_gcry_generate_public_prime): Use a constant macro for the random
	level.

2008-08-19  Werner Koch  <wk@g10code.com>

	* pubkey.c (sexp_elements_extract_ecc) [!USE_ECC]: Do not allow
	allow "curve" parameter.

2008-08-15  Werner Koch  <wk@g10code.com>

	* pubkey.c (_gcry_pk_selftest): New.
	* dsa.c (selftests_dsa, run_selftests): New.
	* rsa.c (selftests_rsa, run_selftests): New.
	* ecc.c (selftests_ecdsa, run_selftests): New.

	* md.c (_gcry_md_selftest): New.
	* sha1.c (run_selftests, selftests_sha1): New.
	* sha256.c (selftests_sha224, selftests_sha256, run_selftests): New.
	* sha512.c (selftests_sha384, selftests_sha512, run_selftests): New.

	* des.c (selftest): Remove static variable form selftest.
	(des_setkey): No on-the-fly self test in fips mode.
	(tripledes_set3keys): Ditto.

	* cipher.c (_gcry_cipher_setkey, _gcry_cipher_setiv):

	* dsa.c (generate): Bail out in fips mode if NBITS is less than	1024.
	* rsa.c (generate): Return an error code if the the requested size
	is less than 1024 and we are in fpis mode.
	(_gcry_rsa_generate): Take care of that error code.

	* ecc.c (generate_curve): In fips mode enable only NIST curves.

	* cipher.c (_gcry_cipher_selftest): New.

	* sha512.c (_gcry_digest_extraspec_sha384)
	(_gcry_digest_extraspec_sha512): New.
	* sha256.c (_gcry_digest_extraspec_sha224)
	(_gcry_digest_extraspec_sha256): New.
	* sha1.c (_gcry_digest_extraspec_sha1): New.
	* ecc.c (_gcry_pubkey_extraspec_ecdsa): New.
	* dsa.c (_gcry_pubkey_extraspec_dsa): New.
	* rsa.c (_gcry_pubkey_extraspec_rsa): New.
	* rijndael.c (_gcry_cipher_extraspec_aes)
	(_gcry_cipher_extraspec_aes192, _gcry_cipher_extraspec_aes256): New.
	* des.c (_gcry_cipher_extraspec_tripledes): New.

	* cipher.c (gcry_cipher_register): Rename to _gcry_cipher_register.
	Add arg EXTRASPEC.
	(dummy_extra_spec): New.
	(cipher_table_entry): Add extraspec field.
	* md.c (_gcry_md_register): Rename to _gcry_md_register.  Add
	arg EXTRASPEC.
	(dummy_extra_spec): New.
	(digest_table_entry): Add extraspec field.
	* pubkey.c (gcry_pk_register): Rename to _gcry_pk_register.  Add
	arg EXTRASPEC.
	(dummy_extra_spec): New.
	(pubkey_table_entry): Add extraspec field.

	* ac.c: Let most public functions return GPG_ERR_UNSUPPORTED in
	fips mode.

	* pubkey.c (pubkey_table_entry): Add field FIPS_ALLOWED and mark
	appropriate algorithms.
	(dummy_generate, dummy_check_secret_key, dummy_encrypt)
	(dummy_decrypt, dummy_sign, dummy_verify, dummy_get_nbits): Signal
	a fips error when used.
	(gcry_pk_register): In fips mode do not allow to register new
	algorithms.

	* md.c (digest_table): Add field FIPS_ALLOWED and mark appropriate
	algorithms.
	(md_register_default): In fips mode register only fips algorithms.
	(gcry_md_register): In fips mode do not allow to register new
	algorithms.
	(gcry_md_get): Signal a fips error if called.
	(gcry_md_hash_buffer): Do not allow rmd160 when not in fips mode.
	(md_start_debug): Disable in fips_mode.

	* md.c (gcry_md_register_default): Rename to ..
	(md_register_default): .. this.
	(md_digest): Remove this commented fucntion.
	* pubkey.c (gcry_pk_register_default): Rename to ..
	(pk_register_default): .. this.

	* cipher.c (cipher_table_entry): Add field FIPS_ALLOWED.
	(gcry_cipher_register_default): Register only fips approved
	algorithms.
	(gcry_cipher_register): Do not allow to register new ciphers.
	(cipher_setiv): Signal fips error.

	* cipher (gcry_cipher_register_default): Rename to ..
	(cipher_register_default): .. this.
	(REGISTER_DEFAULT_CIPHERS): Adjust for that change.

2008-07-05  Werner Koch  <wk@g10code.com>

	* random-daemon.c, random.h, rndhw.c, rndunix.c, rand-internal.h
	* random.c, rndegd.c, rndlinux.c, rndw32.c: Move to ../cipher.
	* Makefile.am: Remove random stuff.

2008-06-24  Szakats Istvan <szaki.ms@gmail.com>  (wk)

	* ac.c (_gcry_ac_key_destroy, _gcry_ac_key_pair_generate): Relase
	some more memory.

2008-04-22  Werner Koch  <wk@g10code.com>

	* rijndael.c (_gcry_aes_cfb_enc, _gcry_aes_cbc_enc)
	(_gcry_aes_cfb_dec, _gcry_aes_cbc_dec): Use Padlock if possible.

2008-04-18  Werner Koch  <wk@g10code.com>

	* sha1.c (transform_aligned): Remove.  That is will obviosuly not
	work because we need a scratch working area and our internal API
	does not allow to modify the buffers.

	* rijndael.c: Factor tables out to ..
	* rijndael-tables.h: .. new.

	* ac.c (ac_data_extract): Make static.

	* camellia.h [HAVE_CONFIG_H]: Include config.h.

	* rndw32.c (registry_poll): Only print the performance data
	problem warning once.  Suggested by Simon Josefsson.

2008-03-19  Werner Koch  <wk@g10code.com>

	* cipher.c (gcry_cipher_open) [USE_AES]: Init bulk encryption only
	if requested.  Suggested by Dirk Stoecker.

2008-03-18  Werner Koch  <wk@g10code.com>

	* sha1.c: Include stdint.h.
	(transform): Add arg NBLOCKS so that we can work on more than one
	block and avoid updates of the chaining variables.  Changed all
	callers to use 1.
	(sha1_write): Replace loop around transform.
	(transform_aligned) [WORDS_BIGENDIAN]: New.
	(TRANSFORM): New macro to replace all direct calls of transform.

2008-03-17  Werner Koch  <wk@g10code.com>

	* rijndael.c (_gcry_aes_cfb_dec): New.
	(do_encrypt): Factor code out to ..
	(do_encrypt_aligned): .. New.
	(_gcry_aes_cfb_enc, _gcry_aes_cfb_dec): Use new function.
	(do_decrypt): Factor code out to ..
	(do_decrypt_aligned): .. new.
	(_gcry_aes_cbc_enc, _gcry_aes_cbc_dec): New.
	* cipher.c (struct gcry_cipher_handle): Put field IV into new
	union U_IV to enforce proper alignment.  Change all users.
	(do_cfb_decrypt): Optimize.
	(do_cbc_encrypt, do_cbc_decrypt): Optimize.

2008-03-15  Werner Koch  <wk@g10code.com>

	* rijndael.c (_gcry_aes_cfb_enc): New.
	* cipher.c (struct gcry_cipher_handle): Add field ALGO and BULK.
	(gcry_cipher_open): Set ALGO and BULK.
	(do_cfb_encrypt): Optimize.

2008-02-18  Werner Koch  <wk@g10code.com>

	* rsa.c (_gcry_rsa_verify) [IS_DEVELOPMENT_VERSION]: Print
	intermediate results.

2008-01-08  Werner Koch  <wk@g10code.com>

	* random.c (add_randomness): Do not just increment
	POOL_FILLED_COUNTER but update it by the actual amount of data.

2007-12-13  Werner Koch  <wk@g10code.com>

	* pubkey.c (sexp_data_to_mpi): Support SHA-224.

2007-12-05  Werner Koch  <wk@g10code.com>

	* rijndael.c (USE_PADLOCK): Depend on ENABLE_PADLOCK_SUPPORT.
	* rndhw.c (USE_PADLOCK): Ditto

	* rsa.c (secret): Fixed condition test for using CRT.  Reported by
	Dean Scarff.  Fixes bug#864.
	(_gcry_rsa_check_secret_key): Return an erro if the optional
	parameters are missing.
	* pubkey.c (sexp_elements_extract): Add arg ALGO_NAME. Changed all
	callers to pass NULL. Add hack to allow for optional RSA
	parameters.
	(sexp_to_key): Pass algo name to sexp_elements_extract.

2007-12-03  Werner Koch  <wk@g10code.com>

	* random.c (gcry_random_add_bytes): Implement it.
	* rand-internal.h (RANDOM_ORIGIN_EXTERNAL): New.

2007-11-30  Werner Koch  <wk@g10code.com>

	* rndhw.c: New.
	* rndlinux.c (_gcry_rndlinux_gather_random): Try to read 50%
	directly from the hwrng.
	* random.c (do_fast_random_poll): Also run the hw rng fast poll.
	(_gcry_random_dump_stats): Tell whether the hw rng failed.

2007-11-29  Werner Koch  <wk@g10code.com>

	* rijndael.c (USE_PADLOCK): Define new macro used for ia32.
	(RIJNDAEL_context) [USE_PADLOCK]: Add fields USE_PADLOCK and
	PADLOCK_KEY.
	(do_setkey) [USE_PADLOCK]: Enable padlock if available for 128 bit
	AES.
	(do_padlock) [USE_PADLOCK]: New.
	(rijndael_encrypt, rijndael_decrypt) [USE_PADLOCK]: Divert to
	do_padlock.
	* cipher.c (cipher_context_alignment_t): New.  Use it in this
	module in place of PROPERLY_ALIGNED_TYPE.
	(NEED_16BYTE_ALIGNED_CONTEXT): Define macro for ia32.
	(struct gcry_cipher_handle): Add field HANDLE_OFFSET.
	(gcry_cipher_open): Take care of increased alignment requirements.
	(gcry_cipher_close): Ditto.

2007-11-28  Werner Koch  <wk@g10code.com>

	* sha256.c (asn224): Fixed wrong template.  It happened due to a
	bug in RFC4880.  SHA-224 is not in the stable version of libgcrypt
	so the consequences are limited to users of this devel version.

2007-10-31  Werner Koch  <wk@g10code.com>

	* ac.c (gcry_ac_data_new): Remove due to the visibility wrapper.
	(gcry_ac_data_destroy, gcry_ac_data_copy, gcry_ac_data_length)
	(gcry_ac_data_set, gcry_ac_data_get_name, gcry_ac_data_get_index)
	(gcry_ac_data_to_sexp, gcry_ac_data_from_sexp)
	(gcry_ac_data_clear, gcry_ac_io_init, gcry_ac_open)
	(gcry_ac_close, gcry_ac_key_init, gcry_ac_key_pair_generate)
	(gcry_ac_key_pair_extract, gcry_ac_key_destroy)
	(gcry_ac_key_pair_destroy, gcry_ac_key_data_get)
	(gcry_ac_key_test, gcry_ac_key_get_nbits, gcry_ac_key_get_grip)
	(gcry_ac_data_encrypt, gcry_ac_data_decrypt, gcry_ac_data_sign)
	(gcry_ac_data_verify, gcry_ac_data_encode, gcry_ac_data_decode)
	(gcry_ac_mpi_to_os, gcry_ac_mpi_to_os_alloc, gcry_ac_os_to_mpi)
	(gcry_ac_data_encrypt_scheme, gcry_ac_data_decrypt_scheme)
	(gcry_ac_data_sign_scheme, gcry_ac_data_verify_scheme)
	(gcry_ac_io_init_va): Ditto.
	(gcry_ac_id_to_name, gcry_ac_name_to_id): Remove as these
	deprecated functions are now implemented by visibility.c.

2007-10-26  Werner Koch  <wk@g10code.com>

	* rndw32.c: Disable debug flag.

2007-10-25  Werner Koch  <wk@g10code.com>

	* rndw32.c: Updated from current cryptlib snapshot and modified
	for our use.  Removed support from pre NT systems.
	(slow_gatherer_windows95): Remove.
	(_gcry_rndw32_gather_random): Require an NT platform.
	(init_system_rng, read_system_rng, read_mbm_data): New.
	(slow_gatherer_windowsNT): Rename to ...
	(slow_gatherer): .. this.  Read system RNG and MBM.
	(registry_poll): New with code factored out from slow_gatherer.

2007-08-23  Werner Koch  <wk@g10code.com>

	* random.c (pool_filled_counter): New.
	(add_randomness): Use it.

2007-08-22  Werner Koch  <wk@g10code.com>

	* rndw32.c, rndunix.c: Switched to LGPL.

2007-05-30  Werner Koch  <wk@g10code.com>

	* camellia.h, camellia.c: Replace by new LGPL version and adjusted
	camellia.h.

2007-05-09  Marcus Brinkmann  <marcus@g10code.de>

	* ac.c (_gcry_ac_io_init_va, _gcry_ac_io_write, _gcry_ac_io_read):
	Adjust users of gcry_ac_io_t because union is not anonymous
	anymore.

2007-05-02  Werner Koch  <wk@g10code.com>

	* camellia-glue.c (camellia_setkey, camellia_encrypt)
	(camellia_decrypt): Recalculated used stack size in called
	functions.
	* camellia.h: Redefine external symbols.

2007-05-02  David Shaw  <dshaw@jabberwocky.com>

	* Makefile.am, cipher.c: Add Camellia.

	* camellia-glue.c: New.  The necessary glue to interface libgcrypt
	to the stock NTT Camellia distribution.

	* camellia.h, camellia.c: The stock NTT Camellia distribution
	(GPL).

2007-04-30  David Shaw  <dshaw@jabberwocky.com>

	* cipher.c: Use #if instead of #ifdef as configure defines the
	USE_cipher defines as 0 for disabled.

2007-04-30  Werner Koch  <wk@g10code.com>

	* rndegd.c (_gcry_rndegd_set_socket_name): New.

2007-04-30  Marcus Brinkmann  <marcus@g10code.de>

	* ecc.c (ec2os): Fix relocation of short numbers.

	* ecc.c (generate_key): Do not allocate D, which will be allocated
	by GEN_K.  Remove G.  Fix test if g_x, g_y resp. q_x, q_y are
	requested.
	(_gcry_ecc_generate): Release unneeded members of SK.
	* pubkey.c (sexp_to_key): Release NAME.

2007-04-28  Marcus Brinkmann  <marcus@g10code.de>

	* ac.c (gcry_ac_mpi): Remove member NAME_PROVIDED.
	(ac_data_mpi_copy, _gcry_ac_data_set, _gcry_ac_data_get_name)
	(_gcry_ac_data_get_index, ac_data_construct): Adjust handling of
	NAME accordingly.

2007-04-20  Werner Koch  <wk@g10code.com>

	* ecc.c (domain_parms): Add standard brainpool curves.

2007-04-18  Werner Koch  <wk@g10code.com>

	* ecc.c (generate_curve): Implement alias mechanism.

	* pubkey.c (sexp_elements_extract_ecc): New.
	(sexp_to_key): Add special case for ecc.
	(sexp_to_key, sexp_to_sig, sexp_to_enc, gcry_pk_genkey): Replace
	name_terminated stuff by a call to _gcry_sexp_nth_string.
	(gcry_pk_get_keygrip): Ditto.

2007-04-16  Werner Koch  <wk@g10code.com>

	* ecc.c (_gcry_ecc_generate): Renamed DUMMY to CURVE and use it.

2007-04-13  Marcus Brinkmann  <marcus@g10code.de>

	* ac.c (ac_data_construct): Cast const away to suppress compiler
	warning.

	* ecc.c (ecc_generate): Avoid compiler warning for unused argument
	DUMMY.
	(ecc_verify): Avoid compiler warning for unused arguments CMP and
	OPAQUEV.

2007-04-06  Werner Koch  <wk@g10code.com>

	* sha1.c (oid_spec_sha1): Add another oid from X9.62.

2007-03-28  Werner Koch  <wk@g10code.com>

	* pubkey.c (gcry_pk_genkey): Do not issue misc-key-info if it is
	empty.
	(gcry_pk_genkey): New parameter "curve".

	* ecc.c: Entirely rewritten with only a few traces of the old
	code left.
	(_gcry_ecc_generate): New.
	(generate_key) New arg NAME.
	(generate_curve): Ditto.  Return actual number of NBITS.

2007-03-26  Werner Koch  <wk@g10code.com>

	* pubkey.c (gcry_pk_genkey): Increase size of SKEY array and add a
	runtime bounds check.

2007-03-23  Werner Koch  <wk@g10code.com>

	* ecc.c (ecc_ctx_init, ecc_ctx_free, ecc_mod, ecc_mulm): New.
	(duplicate_point, sum_points, escalar_mult): Don't use a
	copy of base->p.  Replaced all mpi_mulm by ecc_mulm so that we can
	experiment with different algorithms.
	(generate_key, check_secret_key, sign, verify): Initialize a
	computation context for use by ecc_mulm.

2007-03-22  Werner Koch  <wk@g10code.com>

	* pubkey.c (pubkey_table): Initialize ECC.
	* Makefile.am (EXTRA_libcipher_la_SOURCES): Add ecc.c.
	* ecc.c: New. Heavily reformatted and changed for use in libgcrypt.
	(point_init): New.
	(escalar_mult): Make arg R the first arg to be similar to the mpi
	functions.
	(duplicate_point): Ditto
	(sum_points): Ditto
	(sign, verify): Remove unneeded copy operations.
	(sum_points): Removed memory leaks and optimized some compares.
	(verify): Simplified input check.

2007-03-14  Werner Koch  <wk@g10code.com>

	* random.c (MASK_LEVEL): Removed macro as it was used only at one
	place.  Open coded it there.
	(gcry_randomize, _gcry_update_random_seed_file)
	(_gcry_fast_random_poll): Factor lock code out to ..
	(lock_pool, unlock_pool): .. new.
	(initialize): Look the pool while allocating.
	(read_random_source, do_fast_random_poll): Moved intialization to ...
	(initialize): .. here.
	(_gcry_enable_quick_random_gen): No more need for initialization.
	(is_initialized):  Moved this global flag to ..
	(initialize): .. here and changed all users to unconditionally call
	initialize.
	(add_randomness): Remove initalization here.  It simply can't
	happen.

	* random.c (enum random_origins): Moved to ..
	* rand-internal.h: .. here.
	* rndunix.c (_gcry_rndunix_gather_random): Use enum in prototype
	for ORIGIN and renamed REQUESTOR to ORIGIN.
	* rndegd.c (_gcry_rndegd_gather_random): Ditto.
	* rndlinux.c (_gcry_rndlinux_gather_random): Ditto.
	* rndw32.c (_gcry_rndw32_gather_random): Ditto.
	(_gcry_rndw32_gather_random_fast): Ditto.

2007-03-13  Werner Koch  <wk@g10code.com>

	* random.c (enum random_origins): New.
	(add_randomness): Renamed arg SOURCE to ORIGIN.
	(read_random_source): Renamed arg REQUESTOR to ORIGIN.
	(getfnc_gather_random): Removed static variable because this
	function is only called one and thus we don't need this
	optimization.
	(_gcry_quick_random_gen): Removed and replaced by..
	(_gcry_enable_quick_random_gen): .. this.  It is onlyu used to
	enable it and it does not make sense to disable it later. Changed
	the only one caller too.
	(get_random_bytes): Removed.
	(gcry_random_bytes, gcry_random_bytes_secure): Implement in terms
	of gcry_randomize.
	* random-daemon.c (_gcry_daemon_get_random_bytes): Removed.

2007-02-23  Werner Koch  <wk@g10code.com>

	* elgamal.c (generate): Removed unused variable TEMP.
	(test_keys): New arg NODIE.
	(generate_using_x, _gcry_elg_generate_using_x): New.
	* pubkey.c (pubkey_generate): New arg XVALUE and direct call to
	the new elgamal generate fucntion.
	(gcry_pk_genkey): Parse the new "xvalue" tag.

2007-02-22  Werner Koch  <wk@g10code.com>

	* pubkey.c (sexp_data_to_mpi): Handle dynamically allocated
	algorithms.  Suggested by Neil Dunbar.  Fixes bug#596.

	* rndw32.c (_gcry_rndw32_gather_random_fast): Make it return void.

	* cipher.c (gcry_cipher_algo_name): Simplified.

	* random.c: Use the daemon only if compiled with USE_RANDOM_DAEMON.

	* Makefile.am (libcipher_la_SOURCES): Build random-daemon support
	only if requested.

2007-02-21  Werner Koch  <wk@g10code.com>

	* random.c (rndpool, keypool): Make unsigned.
	(mix_pool): Change char* variables to unsigned char*.
	(gcry_randomize): Make arg BUFFER a void*.
	(gcry_create_nonce): Ditto.

	* rmd160.c (gcry_rmd160_mixblock): Make BUFFER a void*.
	(_gcry_rmd160_hash_buffer): Make OUTBUF and BUFFER void*.
	* sha1.c (_gcry_sha1_hash_buffer): Ditto.

	* cipher.c (gcry_cipher_encrypt, cry_cipher_decrypt): Change
	buffer args to void*.
	(gcry_cipher_register): Make ALGORITHM_ID a int *.

	* md.c (md_start_debug): Make SUFFIX a const char*.  Use snprintf.
	(gcry_md_debug): New.
	(gcry_md_ctl): Changed arg BUFFER from unsigned char*.

	* md.c (md_write): Make INBUF a const void*.
	(gcry_md_write): Remove needless cast.
	* crc.c (crc32_write): Make INBUF a const void*
	(update_crc32, crc24rfc2440_write): Ditto.
	* sha512.c (sha512_write, transform): Ditto.
	* sha256.c (sha256_write, transform): Ditto.
	* rmd160.c (rmd160_write, transform): Ditto.
	* md5.c (md5_write, transform): Ditto.
	* md4.c (md4_write, transform): Ditto.
	* sha1.c (sha1_write, transform): Ditto.

	* tiger.c (tiger_write, transform): Ditto.
	* whirlpool.c (whirlpool_write, whirlpool_add, transform): Ditto.

	* elgamal.c (elg_names): Change to a const*.
	* dsa.c (dsa_names): Ditto.
	* rsa.c (rsa_names): Ditto.
	* pubkey.c (gcry_pk_lookup_func_name): Make ALIASES a const.

2007-02-20  Werner Koch  <wk@g10code.com>

	* rndlinux.c (open_device): Remove unsused arg MINOR.

2007-01-30  Werner Koch  <wk@g10code.com>

	* sha256.c (oid_spec_sha256): Add alias from pkcs#1.
	* sha512.c (oid_spec_sha512): Ditto.
	(oid_spec_sha384): Ditto.

2006-12-18  Werner Koch  <wk@g10code.com>

	* rndlinux.c (set_cloexec_flag): New.
	(open_device): Set close-on-exit flags.  Suggested by Max
	Kellermann.  Fixes Debian#403613.

	* Makefile.am (AM_CPPFLAGS, AM_CFLAGS): Splitted and merged
	Moritz' changes.
	(INCLUDES): Removed.

2006-11-30  Werner Koch  <wk@g10code.com>

	* serpent.c (byte_swap_32): Remove trailing semicolon.

2006-11-15  Werner Koch  <wk@g10code.com>

	* Makefile.am (INCLUDES): Include ../src/

2006-11-03  Werner Koch  <wk@g10code.com>

	* random.c [HAVE_GETTIMEOFDAY]: Included sys/time.h and not
	sys/times.h.  Reported by Rafaël Carré.

2006-11-05  Moritz Schulte  <moritz@g10code.com>

	* Makefile.am (AM_CFLAGS): Added -I$(top_builddir)/src so that the
	new gcrypt.h is used, not the one installed in the system.

2006-10-25  Werner Koch  <wk@g10code.com>

	* primegen.c (prime_generate_internal): Tweaked use of secure
	memory and entropy use. Safe unused primes from the pool. Allocate
	at least a pool of 30.
	(save_pool_prime, get_pool_prime): New.

2006-10-23  Werner Koch  <wk@g10code.com>

	* ac.c (_gcry_ac_data_from_sexp): Reset sexp_tmp for failsafe
	means.  Release sexp_cur if needed.  Reported by Dirk Stoecker.

	* pubkey.c (pubkeys_registered_lock): Intialized it.  It is not
	 realy needed because this is a mere initialization to 0 anyway.
	 Noted by Victor Stinner.

2006-10-17  Werner Koch  <wk@g10code.com>

	* dsa.c (_gcry_dsa_generate2): New.
	(generate): New arg QBITS.  Add sanity checks for reasonable qbits
	and nbits.
	* pubkey.c (gcry_pk_genkey): Parse an qbits element.
	(pubkey_generate): New arg QBITS.  Pass it to the DSA generation.

2006-10-05  Werner Koch  <wk@g10code.com>

	* md.c (gcry_md_algo_info) <get_asnoid>: Check that the algo is
	available.

2006-10-04  David Shaw  <dshaw@jabberwocky.com>  (wk)

	* tiger.c (round): Rename to tiger_round as gcc 4 has a built-in
	round function that this conflicts with.

2006-09-11  Werner Koch  <wk@g10code.com>

	* rndw32.c (slow_gatherer_windowsNT): While adding data use the
	size of the diskPerformance and not its address. Has been fixed in
	GnuPG more than a year ago.  Noted by Lee Fisher.

2006-08-30  Werner Koch  <wk@g10code.com>

	* pubkey.c (sexp_data_to_mpi): Need to allow "ripemd160" here as
	this is the canonical name.

2006-08-29  Hye-Shik Chang <perky@FreeBSD.org>  (wk)

	* seed.c: New.

2006-08-03  Werner Koch  <wk@g10code.com>

	* random-daemon.c (_gcry_daemon_initialize_basics): Don't
	initialize the socket.  Remove arg SOCKETNAME.
	(connect_to_socket): Make sure that daemon is set to -1 on error.
	(call_daemon): Initialize the socket on the first call.
	(_gcry_daemon_randomize, _gcry_daemon_get_random_bytes)
	(_gcry_daemon_create_nonce): New arg SOCKETNAME.
	* random.c (initialize): Call new daemon initializator.
	(get_random_bytes, gcry_randomize, gcry_create_nonce): Pass socket
	name to daemon call and reset allow_daemon on failure.

2006-07-26  Werner Koch  <wk@g10code.com>

	* rmd160.c (_gcry_rmd160_mixblock): Add cast to transform call.

	* blowfish.c (selftest): Cast string to usnigned char*.

	* primegen.c (prime_generate_internal): Cast unsigned/char*
	mismatch in calling m_out_of_n.
	(is_prime): Changed COUNT to unsigned int *.

	* ac.c (_gcry_ac_data_copy): Initialize DATA_MPIS.

	* random.c (gcry_create_nonce): Update the pid after a fork.
	Reported by Uoti Urpala.

2006-07-04  Marcus Brinkmann  <marcus@g10code.de>

	* sha512.c: Fix typo in copyright notice.

2006-06-21  Werner Koch  <wk@g10code.com>

	* rsa.c (_gcry_rsa_generate): Replace xcalloc by calloc.
	* pubkey.c (gcry_pk_encrypt, gcry_pk_sign): Ditto.
	(sexp_to_key, sexp_to_sig, sexp_to_enc, gcry_pk_encrypt)
	(gcry_pk_sign, gcry_pk_genkey, gcry_pk_get_keygrip): Ditto.
	* md.c (md_copy): Ditto.

2006-04-22  Moritz Schulte  <moritz@g10code.com>

	* random-daemon.c (_gcry_daemon_initialize_basics): New argument:
	SOCKETNAME.  Passing on to connect_to_socket() if non-NULL.
	(connect_to_socket, writen, readn, call_daemon): New functions.
	(_gcry_daemon_randomize, _gcry_daemon_get_random_bytes)
	(_gcry_daemon_create_nonce): Call call_daemon().
	(RANDOM_DAEMON_SOCKET): New symbol.
	(daemon_socket): New static variable.

	* random.h (_gcry_daemon_initialize_basics): New parameter:
	SOCKETNAME.
	(_gcry_set_random_daemon_socket): New declaration.

	* random.c (initialize_basics): Pass DAEMON_SOCKET_NAME to
	_gcry_daemon_initialize_basics.
	(_gcry_set_random_daemon_socket): New function, setting
	DAEMON_SOCKET_NAME.

2006-04-01  Moritz Schulte  <moritz@g10code.com>

	* ac.c (eme_pkcs_v1_5_encode): Use KEY_SIZE directly, no need to
	call gcry_ac_key_get_nbits.
	(eme_pkcs_v1_5_decode): Likewise.
	(ac_es_dencode_prepare_pkcs_v1_5): Fill options_em structure with
	key_size.
	(_gcry_ac_data_dump, gcry_ac_data_dump): New functions.
	(_gcry_ac_data_to_sexp, _gcry_ac_data_from_sexp): More or less
	rewritten; changed S-Expression format so that it matches the one
	used in pubkey.c.

2006-03-15  Werner Koch  <wk@g10code.com>

	* random-daemon.c: New.
	* random.c (_gcry_use_random_daemon): New.
	(get_random_bytes, gcry_randomize, gcry_create_nonce): Try
	diverting to the daemon functions.

2006-03-14  Werner Koch  <wk@g10code.com>

	* random.c (lock_seed_file): New.
	(read_seed_file, _gcry_update_random_seed_file): Use it.

	* random.c (gcry_create_nonce):  Detect a fork and re-seed.
	(read_pool): Fixed the fork detection; it used to work only for
	multi-threaded processes.

2006-03-12  Brad Hards  <bradh@frogmouth.net>  (wk)

	* md.c (md_open): Use new variable macpads_Bsize instead of
	hardwiring the block size.  Changed at all places.

2006-03-10  Brad Hards  <bradh@frogmouth.net>  (wk, patch 2005-04-22)

	* md.c, sha256.c:  Add support for SHA-224.
	(sha224_init): New.

2006-01-18  Brad Hards  <bradh@frogmouth.net>  (wk 2006-03-07)

	* cipher.c (cipher_encrypt, cipher_decrypt, do_ofb_encrypt)
	(do_ofb_decrypt, gcry_cipher_open): Implement Output Feedback Mode.

2005-11-02  Moritz Schulte  <moritz@g10code.com>

	* pubkey.c (gcry_pk_algo_name): Return "?" instead of NULL for
	unknown algorithm IDs.
	* cipher.c (cipher_algo_to_string): Likewise.

2005-11-01  Moritz Schulte  <moritz@g10code.com>

	* pubkey.c (gcry_pk_algo_info): Don't forget to break after switch
	case.

2005-09-19  Werner Koch  <wk@g10code.com>

	* dsa.c (generate): Add preliminary support for 2 and 4 keys.
	Return an error code if the key size is not supported.
	(_gcry_dsa_generate): Return an error.

2005-08-22  Werner Koch  <wk@g10code.com>

	* primegen.c (check_prime): New arg RM_ROUNDS.
	(prime_generate_internal): Call it here with 5 rounds as used
	before.
	(gcry_prime_check): But here with 64 rounds.
	(is_prime): Make sure never to use less than 5 rounds.

2005-04-16  Moritz Schulte  <moritz@g10code.com>

	* ac.c (_gcry_ac_init): New function.

2005-04-12  Moritz Schulte  <moritz@g10code.com>

	* ac.c (_gcry_ac_io_write, _gcry_ac_io_read): Initialize err to
	make the compiler happy.
	Always use errno, now that gcry_malloc() is guaranteed to set
	errno on failure.
	(_gcry_ac_data_to_sexp): Don't forget to goto out after error in
	loop.
	(_gcry_ac_data_to_sexp): Remove unused variable: mpi_list;
	(_gcry_ac_data_to_sexp): Always deallocate sexp_buffer.
	(_gcry_ac_data_from_sexp): Don't forget to initialize data_set_new.
	(_gcry_ac_data_from_sexp): Handle special case, which is
	necessary, since gcry_sexp_nth() does not distinguish between
	"element does not exist" and "element is the empty list".
	(_gcry_ac_io_init_va): Use assert to make sure that mode and type
	are correct.
	Use gcry_error_t types where gcry_err_code_t types have been used
	before.

2005-04-11  Moritz Schulte  <moritz@g10code.com>

	* ac.c (_gcry_ac_data_sign_scheme): Don't forget to initialize
	buffer.

	* whirlpool.c: New file.
	* md.c (digest_table): Add whirlpool.
	* Makefile.am (EXTRA_libcipher_la_SOURCES): Added: whirlpool.c.

2005-03-30  Moritz Schulte  <moritz@g10code.com>

	* ac.c (_gcry_ac_data_from_sexp): Use length of SEXP_CUR, not
	length of SEXP; do not forget to set SEXP_TMP to NULL after it has
	been released.

	(struct gcry_ac_mpi): New member: name_provided.
	(_gcry_ac_data_set): Rename variable `name_final' to `name_cp';
	remove const qualifier; change code to not cast away const
	qualifiers; use name_provided member as well.
	(_gcry_ac_data_set, _gcry_ac_data_get_name): Use name_provided
	member of named mpi structure.

	(gcry_ac_name_to_id): Do not forget to initialize err.
	(_gcry_ac_data_get_index): Do not forget to initialize mpi_return;
	use gcry_free() instead of free(); remove unnecessary cast; rename
	mpi_return and name_return to mpi_cp and name_cp; adjust code.
	(ac_data_mpi_copy): Do not cast away const qualifier.
	(ac_data_values_destroy): Likewise.
	(ac_data_construct): Likewise.

	(ac_data_mpi_copy): Initialize flags to GCRY_AC_FLAG_DEALLOC.
	(ac_data_extract): Use GCRY_AC_FLAG_DEALLOC instead of
	GCRY_AC_FLAG_COPY.

	(_gcry_ac_io_init_va, _gcry_ac_io_init, gcry_ac_io_init)
	(gcry_ac_io_init_va, _gcry_ac_io_write, _gcry_ac_io_read)
	(_gcry_ac_io_read_all, _gcry_ac_io_process): New functions.
	(gry_ac_em_dencode_t): Use gcry_ac_io_t in prototype instead of
	memroy strings directly; adjust encode/decode functions to use io
	objects.
	(emsa_pkcs_v1_5_encode_data_cb): New function ...
	(emsa_pkcs_v1_5_encode): ... use it here.
	(ac_data_dencode): Use io objects.
	(_gcry_ac_data_encode, _gcry_ac_data_decode, gcry_ac_data_encode)
	(gcry_ac_data_decode): Likewise.
	(_gcry_ac_data_encrypt_scheme, gcry_ac_data_encrypt_scheme)
	(_gcry_ac_data_decrypt_scheme, gcry_ac_data_decrypt_scheme)
	(_gcry_ac_data_sign_scheme, gcry_ac_data_sign_scheme)
	(_gcry_ac_data_verify_scheme, gcry_ac_data_verify_scheme):
	Likewise.

2005-03-23  Werner Koch  <wk@g10code.com>

	* rndw32.c (_gcry_rndw32_gather_random_fast): While adding data
	use the size of the object and not the one of its address.  Bug
	reported by Sascha Kiefer.

2005-03-19  Moritz Schulte  <moritz@g10code.com>

	* cipher.c (do_cbc_encrypt): Be careful to not overwrite data,
	which is to be used later on.  This happend, in case CTS is
	enabled and OUTBUF is equal to INBUF.

2005-02-25  Werner Koch  <wk@g10code.com>

	* pubkey.c (gcry_pk_get_keygrip): Allow for shadowed-private-key.

2005-02-13  Moritz Schulte  <moritz@g10code.com>

	* serpent.c: Updated from 1.2 branch:

	s/u32_t/u32/ and s/byte_t/byte/.  Too match what we have always
	used and are using in all other files too
	(serpent_test): Moved prototype out of a fucntion.

2005-02-07  Moritz Schulte  <moritz@g10code.com>

	* ac.c: Major parts rewritten.
	* pubkey.c (_gcry_pk_get_elements): New function.

2004-12-09  Werner Koch  <wk@g10code.com>

	* serpent.c (serpent_setkey): Moved prototype of serpent_test to
	outer scope.

2004-09-11  Moritz Schulte  <moritz@g10code.com>

	* pubkey.c (pubkey_table): Added an alias entry for GCRY_PK_ELG_E.

2004-08-23  Moritz Schulte  <moritz@g10code.com>

	* ac.c: Do not include <assert.h>.
	* rndegd.c: Likewise.
	* sha1.c: Likewise.
	* rndunix.c: Likewise.
	* rndlinux.c: Likewise.
	* rmd160.c: Likewise.
	* md5.c: Likewise.
	* md4.c: Likewise.
	* cipher.c: Likewise.
	* crc.c: Likewise.
	* blowfish.c: Likewise.

	* pubkey.c (dummy_generate, dummy_check_secret_key)
	(dummy_encrypt, dummy_decrypt, dummy_sign, dummy_verify): Return
	err code GPG_ERR_NOT_IMPLEMENTED instead of aborting through
	log_bug().
	(dummy_get_nbits): Return 0 instead of aborting though log_bug().

2004-08-19  Werner Koch  <wk@g10code.de>

	* pubkey.c (sexp_data_to_mpi): Changed the zero random byte
	substituting code to actually do clever things.  Thanks to
	Matthias Urlichs for noting the implementation problem.

2004-08-09  Moritz Schulte  <moritz@g10code.com>

	* pubkey.c (gcry_pk_sign): Fixed memory leak; fix provided by
	Modestas Vainius.

2004-07-16  Werner Koch  <wk@gnupg.org>

	* rijndael.c (do_encrypt): Fix alignment problem.  Bugs found by
	Matthias Urlichs.
	(do_decrypt): Ditto.
	(keySched, keySched2): Use 2 macros along with unions in the key
	schedule context.

2004-07-14  Moritz Schulte  <moritz@g10code.com>

	* rsa.c (_gcry_rsa_decrypt): Don't forget to free "a".  Thanks to
	Nikos Mavroyanopoulos.

2004-05-09  Werner Koch  <wk@gnupg.org>

	* random.c (read_pool): Mix the PID in to better protect after a
	fork.

2004-07-04  Moritz Schulte  <moritz@g10code.com>

	* serpent.c: Use "u32_t" instead of "unsigned long", do not
	declare S-Box variables as "register".  Fixes failure on
	OpenBSD/sparc64, reported by Nikolay Sturm.

2004-05-07  Werner Koch  <wk@gnupg.org>

	* random.c (initialize): Factored out some code to ..
	(initialize_basics): .. new function.
	(_gcry_random_initialize): Just call initialize_basics unless the
	new arg FULL is set to TRUE.
	(_gcry_fast_random_poll): Don't do anything unless the random
	system has been really initialized.

2004-05-07  Moritz Schulte  <moritz@g10code.de>

	* ac.c (gcry_ac_open): Do not dereference NULL pointer.  Reported
	by Umberto Salsi.

2004-02-20  Werner Koch  <wk@gnupg.org>

	* primegen.c (check_prime): New args CB_FUNC and CB_ARG; call them
	at different stages.  Pass these arguments through all callers.

2004-02-06  Werner Koch  <wk@gnupg.org>

	* des.c: Add a new OID as used by pkcs#12.

	* rfc2268.c: New. Taken from libgcrypt.
	* cipher.c: Setup the rfc2268 algorithm.

2004-01-25  Moritz Schulte  <mo@g10code.com>

	* primegen.c (prime_generate_internal): Do not forget to free
	`q_factor'; fixed by Brieuc Jeunhomme.
	(prime_generate_internal): Do not forget to free `prime'.

2004-01-14  Moritz Schulte  <mo@g10code.com>

	* ac.c (gcry_ac_data_set): New argument: flags; slightly
	rewritten.
	(gcry_ac_data_get_name, gcry_ac_data_get_index): Likewise.
	(gcry_ac_key_pair_generate): New argument: misc_data; modified
	order of arguments.
	(gcry_ac_key_test): New argument: handle.
	(gcry_ac_key_get_nbits, gcry_ac_key_get_grip): Likewise.
	Use GCRY_AC_FLAG_NO_BLINDING instead of
	GCRY_AC_DATA_FLAG_NO_BLINDING.
	(gcry_ac_mpi): New member: flags.
	(gcry_ac_data_search, gcry_ac_data_add): Removed functions.

2003-12-22  Werner Koch  <wk@gnupg.org>

	* primegen.c (is_prime): Release A2.

2003-12-19  Werner Koch  <wk@gnupg.org>

	* md.c: Moved a couple of functions down below the data structure
	definitions.
	(struct gcry_md_context): New field ACTUAL_HANDLE_SIZE.
	(md_open): Set it here.
	(strcut gcry_md_list): New field ACTUAL_STRUCT_SIZE.
	(md_enable): Set it here.
	(md_close): Wipe the context memory.
	secure memory.
	* cipher.c (struct gcry_cipher_handle): New field ACTUAL_HANDLE_SIZE.
	(gcry_cipher_open): Set it here.
	(gcry_cipher_close): Use it to always wipe out the handle data.

	* ac.c (gcry_ac_open): Make sure HANDLE gets initialized even when
	the function is not successful.
	(gcry_ac_close): Allow a NULL handle.
	(gcry_ac_key_destroy, gcry_ac_key_pair_destroy): Ditto.
	(gcry_ac_key_get_grip): Return INV_OBJ on error.

	* primegen.c (prime_generate_internal): Fixed error code for
	failed malloc.  Replaced the !err if chain by gotos.
	(gcry_prime_group_generator): Remove the extra sanity check.

	* md.c: Minor code and comment cleanups.

2003-12-16  Werner Koch  <wk@gnupg.org>

	* primegen.c (gen_prime): Doc fix.  Thanks to Newton Hammet.

2003-12-11  Werner Koch  <wk@gnupg.org>

	* rndunix.c (slow_poll): Don't use #warning but #error.

	* rndegd.c: Changed indentation.
	(my_make_filename): Removd the var_arg cruft becuase we
	don't need it here.  Changed caller.

	* rndlinux.c: Changed indentation.
	(open_device): Remove the superfluous stat call and clarify
	comment.

	* rsa.c: Changed indentation.
	(secret): Use the standard algorithm if p, q and u are not
	available.
	(rsa_blind, rsa_unblind): Renamed from _gcry_rsa_blind,
	_gcry_rsa_unblind and moved more to the top.

	* md4.c: Changed indentation.  Removed unnecessary casts.
	* md5.c, rmd160.c, sha1.c, tiger.c: Ditto.
	* rijndael.c, twofish.c: Ditto.
	* serpent.c: Removed unnecessary casts.
	* sha256.c, sha512.c: Ditto.

2003-12-09  Werner Koch  <wk@gnupg.org>

	* dsa.c: Unified indentation style.
	* elgamal.c: Ditto.
	* des.c (des_key_schedule): Code beautifications.
	* blowfish.c: Changed indentation style.
	* cast5.c (do_cast_setkey): Ditto.

	* pubkey.c (gcry_pk_encrypt): Replaced the chain of if(!err) tests
	by straightforward gotos. Other cleanups.
	(gcry_pk_decrypt): Ditto.
	(gcry_pk_sign): Ditto.
	(gcry_pk_verify): Ditto.
	(gcry_pk_genkey): Ditto.  Use strtoul instead of strtol.
	(gcry_pk_ctl): Use GPG_ERR_INV_ARG to indicate bad arguments.

2003-12-07  Werner Koch  <wk@gnupg.org>

	* pubkey.c (gcry_pk_register_default): Undef the helper macro.
	(gcry_pk_map_name): Allow NULL for string.
	(sexp_to_key): Use memcpy and not strncpy.  Use gcry_free and not
	free.
	(sexp_to_sig): Ditto.
	(sexp_to_enc): Ditto.  Replaced the chain of if(!err) tests by
	straightforward gotos.

2003-12-05  Werner Koch  <wk@gnupg.org>

	* cipher.c: Documentation cleanups.
	(gcry_cipher_mode_from_oid): Allow NULL for STRING.

2003-12-03  Werner Koch  <wk@gnupg.org>

	* elgamal.c (sign, do_encrypt, gen_k): Make sure that a small K is
	only used for encryption.

2003-11-18  Werner Koch  <wk@gnupg.org>

	* random.h (rndw32_set_dll_name): Removed unused prototype.

	* Makefile.am (EXTRA_DIST): Added Manifest.

2003-11-11  Werner Koch  <wk@gnupg.org>

	* Manifest: New.

2003-11-04  Werner Koch  <wk@gnupg.org>

	* md.c (gcry_md_hash_buffer): Use shortcut for SHA1
	* sha1.c (_gcry_sha1_hash_buffer): New.

	* random.c: Reformatted most functions.
	(mix_pool): Moved the failsafe_digest from global
	scope to here.
	(do_fast_random_poll): Use the generic fucntions even if a fast
	gathering function has been used.
	(read_pool): Detect a fork and retry.
	(gcry_randomize, get_random_bytes): Don't distinguish anymore
	between weak and strong random.
	(gcry_create_nonce): New.

2003-10-31  Werner Koch  <wk@gnupg.org>

	* rndw32.c (slow_gatherer_windowsNT): Use a plain buffer for the
	disk performance values and not the W32 API structure.

	* dsa.c (verify): s/exp/ex/ due to shadowing of a builtin.
	* elgamal.c (verify): Ditto.

	* ac.c (gcry_ac_data_get_index): s/index/idx/
	(gcry_ac_data_copy_internal): Remove the cast in _gcry_malloc.
	(gcry_ac_data_add): Must use gcry_realloc instead of realloc.
	* pubkey.c (sexp_elements_extract): s/index/idx/ as tribute to the
	forehackers.
	(gcry_pk_encrypt): Removed shadowed definition of I. Reordered
	arguments to malloc for clarity.
	(gcry_pk_sign, gcry_pk_genkey): Ditto.
	* primegen.c (prime_generate_internal): s/random/randomlevel/.

2003-10-27  Moritz Schulte  <mo@g10code.com>

	* pubkey.c (gcry_pk_encrypt): Don't forget to deallocate pkey.

2003-10-27  Werner Koch  <wk@gnupg.org>

	* random.c (gcry_random_add_bytes): Return if buflen is zero to
	avoid gcc warning about unsed parameter.
	(MASK_LEVEL): Simplified; does now work for signed and unsigned
	w/o warnings.

	* md.c (md_start_debug): Removed the const from SUFFIX, because
	this function is called from the control fucntion which does not
	require const.

	Prefixed all (pubkey,digest,cipher}_spec_* globale variables with
	_gcry_.

	* ac.c (ac_key_identifiers): Made static.

	* random.c (getfnc_gather_random,getfnc_fast_random_poll): Move
	prototypes to ..
	* rand-internal.h: .. here
	* random.c (getfnc_gather_random): Include rndw32 gatherer.
	* rndunix.c, rndw32.c, rndegd.c: Include them here.
	* rndlinux.c (_gcry_rndlinux_gather_random): Prepend the _gcry_
	prefix.  Changed all callers.
	* rndegd.c (_gcry_rndegd_gather_random): Likewise.
	(_gcry_rndegd_connect_socket): Likewise.
	* rndunix.c (_gcry_rndunix_gather_random): Likewise.
	(waitpid): Made static.
	* rndw32.c: Removed the old and unused winseed.dll cruft.
	(_gcry_rndw32_gather_random_fast): Renamed from
	gather_random_fast.
	(_gcry_rndw32_gather_random): Renamed from gather_random.  Note,
	that the changes 2003-04-08 somehow got lost.

	* sha512.c (sha512_init, sha384_init): Made static.

	* cipher.c (do_ctr_decrypt): Removed "return" from this void
	function.

2003-10-24  Moritz Schulte  <mo@g10code.com>

	* serpent.c: Fix an issue on big-endian systems.

	* rndw32.c: Removed IS_MODULE -cruft.
	* rndlinux.c (rndlinux_gather_random): Likewise.

2003-10-10  Werner Koch  <wk@gnupg.org>

	* primegen.c (gen_prime): Bail out if NBITS is less than 16.
	(prime_generate_internal): Initialize prime variable to suppress
	compiler warning.  Check pbits, initialize qbits when passed as
	zero.

	* primegen.c (prime_generate_internal): New arg
	ALL_FACTORS. Changed all callers.
	(gcry_prime_generate): Make the factors arg optional. Request
	all_factors.  Make sure PRIME is set to NULL even on error.
	(gcry_prime_group_generator): New.
	(gcry_prime_release_factors): New.

2003-10-06  Werner Koch  <wk@gnupg.org>

	* primegen.c (gen_prime): Assert that NBITS is never zero, it
	would cause a segv.

2003-09-28  Moritz Schulte  <mo@g10code.com>

	* ac.c: Include "cipher.h".

2003-09-27  Moritz Schulte  <mo@g10code.com>

	* rndegd.c (do_read): Return nread instead of nbytes; thanks to
	Michael Caerwyn.

2003-09-04  Werner Koch  <wk@gnupg.org>

	* pubkey.c (_gcry_pk_aliased_algo_name): New.
	* ac.c (gcry_ac_open): Use it here.

	* Makefile.am (EXTRA_libcipher_la_SOURCES): Add serpent.c

2003-09-02  Moritz Schulte  <mo@g10code.com>

	* primegen.c (gcry_prime_check, gcry_prime_generate): New
	functions.
	(prime_generate_internal): New function, based on
	_gcry_generate_elg_prime.
	(_gcry_generate_elg_prime): Rewritten as a wrapper for
	prime_generate_internal.

2003-08-28  Werner Koch  <wk@gnupg.org>

	* pubkey.c (gcry_pk_encrypt): Don't include the flags list in the
	return value.  This does not make sense and breaks any programs
	parsing the output strictly (e.g. current gpgsm).
	(gcry_pk_encrypt): If aliases for the algorithm name exists, take
	the first one instead of the regular name to adhere to SPKI
	conventions.
	(gcry_pk_genkey): Ditto.
	(gcry_pk_sign): Ditto. Removed unused KEY_ALGO_NAME.

2003-08-19  Moritz Schulte  <mo@g10code.com>

	* cipher.c: Add support for Serpent
	* serpent.c: New file.

2003-08-10  Moritz Schulte  <moritz@g10code.com>

	* rsa.c (_gcry_rsa_blind, _gcry_rsa_unblind): Declare static.

2003-08-09  Timo Schulz  <twoaday@freakmail.de>

	* random.c (getfnc_gather_random): Don't check NAME_OF_DEV_RANDOM
	two times, but also the NAME_OF_DEV_URANDOM device.

2003-08-08  Moritz Schulte  <moritz@g10code.com>

	* pubkey.c (sexp_to_enc): Fixed extraction of S-Expression: do not
	fail if no `flags' sub S-Expression is found.

2003-07-27  Werner Koch  <wk@gnupg.org>

	* md.c (gcry_md_lookup_func_oid): Allow for empty OID lists.

2003-07-23  Moritz Schulte  <moritz@g10code.com>

	* ac.c (gcry_ac_data_construct): New argument: include_flags, only
	include `flags' S-expression, if include_flags is true.  Adjust
	callers.  Thanks for triggering a bug caused by `flags'
	sub-S-expression where they are not expected to Ralf Schneider.

2003-07-21  Moritz Schulte  <moritz@g10code.com>

	* pubkey.c (gcry_pk_lookup_func_name): Use new member name
	`aliases' instead of `sexp_names'.

	* ac.c (gcry_ac_key_data_get): New function.

	* cipher.c (gcry_cipher_lookup_func_name): Fix return value.

2003-07-20  Moritz Schulte  <moritz@g10code.com>

	* blowfish.c: Adjusted for new gcry_cipher_spec_t structure.
	* cast5.c: Likewise.
	* twofish.c: Likewise.
	* arcfour.c: Likewise.
	* rijndael.c (rijndael_oids, rijndael192_oids, rijndael256_oids):
	New variables, adjust for new gcry_cipher_spec_t structure.
	* des.c (oids_tripledes): New variable, adjust for new
	gcry_cipher_spec_t structure.

	* md.c (oid_table): Removed.

	* tiger.c (oid_spec_tiger): New variable.
	(digest_spec_tiger): Adjusted for new gry_md_spec_t structure.

	* sha512.c (oid_spec_sha512): New variable.
	(digest_spec_sha512): Adjusted for new gry_md_spec_t structure.

	* sha512.c (oid_spec_sha384): New variable.
	(digest_spec_sha384): Adjusted for new gry_md_spec_t structure.

	* sha256.c (oid_spec_sha256): New variable.
	(digest_spec_sha256): Adjusted for new gry_md_spec_t structure.

	* sha1.c (oid_spec_sha1): New variable.
	(digest_spec_sha1): Adjusted for new gry_md_spec_t structure.

	* rmd160.c (oid_spec_rmd160): New variable.
	(digest_spec_rnd160): Adjusted for new gry_md_spec_t structure.

	* md5.c (oid_spec_md5): New variable.
	(digest_spec_md5): Adjusted for new gry_md_spec_t structure.

	* md4.c (oid_spec_md4): New variable.
	(digest_spec_md4): Adjusted for new gry_md_spec_t structure.

	* crc.c (digest_spec_crc32, digest_spec_crc32_rfc1510,
	digest_spec_crc32_rfc2440): Adjusted for new gry_md_spec_t
	structure.

2003-07-19  Moritz Schulte  <moritz@g10code.com>

	* md.c (gcry_md_lookup_func_oid): New function.
	(search_oid): New function, copied from cipher.c.
	(gcry_md_map_name): Adjust for new search_oid_interface.

	* cipher.c (oid_table): Removed table.
	(gcry_cipher_lookup_func_oid): New function.
	(search_oid): Rewritten to use the module functions.
	(gcry_cipher_map_name): Adjust for new search_oid interface.
	(gcry_cipher_mode_from_oid): Likewise.

2003-07-18  Werner Koch  <wk@gnupg.org>

	* md.c (gcry_md_hash_buffer): Convert ERR to gpg_error_t in
	gpg_strerror.

2003-07-14  Moritz Schulte  <moritz@g10code.com>

	* cipher.c (gcry_cipher_lookup_func_name): Also check the cipher
	name aliases, not just the primary name.
	(gcry_cipher_map_name): Remove kludge for aliasing Rijndael to
	AES.

	* arcfour.c, blowfish.c, cast5.c, des.c, twofish.c: Adjust cipher
	specification structures.

	* rijndael.c (rijndael_names, rijndael192_names,
	rijndael256_names): New variables, use them in the cipher
	specifications.

	* rmd160test.c: Removed file.

	* ac.c, arcfour.c, blowfish.c, cast5.c, cipher.c, des.c, dsa.c,
	elgamal.c, md.c, pubkey.c, random.c, rijndael.c, rsa.c, twofish.c:
	Used gcry_err* wrappers for libgpg symbols.

	* primegen.c (gen_prime): Correct the order arguments to
	extra_check.

2003-07-12  Moritz Schulte  <moritz@g10code.com>

	* ac.c: Replaced all public occurences of gpg_error_t with
	gcry_error_t.
	* cipher.c: Likewise.
	* md.c: Likewise.
	* pubkey.c: Likewise.
	* random.c: Likewise.

	* cipher.c: Added support for TWOFISH128.

2003-07-08  Moritz Schulte  <moritz@g10code.com>

	* ac.c (gcry_ac_data_copy_internal): New function, based on
	gcry_ac_data_copy.
	(gcry_ac_data_copy): Made public, use gcry_ac_data_copy_internal.
	(gcry_ac_key_init): Use gcry_ac_data_copy_internal.

2003-07-07  Moritz Schulte  <moritz@g10code.com>

	* ac.c (gcry_ac_data_set): Only release old MPI value if it is
	different from the new value.  Bug reported by Simon Josefsson
	<jas@extundo.com>.

	* pubkey.c (gcry_pk_list): New function.
	* md.c (gcry_md_list): New function.

	* ac.c (gcry_ac_key_pair_generate): Fix calculation of format
	string size.

2003-07-05  Moritz Schulte  <moritz@g10code.com>

	* md.c: Named struct of digest_table `digest_table_entry'.
	(digest_table_entry): New member: algorithm; filled in.
	(digest_table_entry): Removed unused member: flags.
	(gcry_md_register): New argument: algorithm_id, filled in.
	(gcry_md_register_default): Used algorithm ID from module
	structure.
	(gcry_md_map_name): Likewise.
	(md_enable): Likewise.
	(md_read): Likewise.
	(gcry_md_info): Likewise.

	* pubkey.c: Named truct for pubkey_table `pubkey_table_entry'.
	(pubkey_table_entry): New member: algorithm; filled in.
	(gcry_pk_register_default): Used algorithm ID from pubkey_table.
	(gcry_pk_register): New argument: algorithm_id, filled in.
	(gcry_pk_map_name): Used algorithm ID from module structure.
	(gcry_pk_decrypt): Likewise.
	(gcry_pk_encrypt): Likewise.
	(gcry_pk_verify): Likewise.
	(gcry_pk_sign): Likewise.
	(gcry_pk_testkey): Likewise.
	(gcry_pk_genkey): Likewise.
	(gcry_pk_get_nbits): Likewise.
	(sexp_to_key): Removed unused variable: algo.
	(sexp_to_sig): Likewise.

	* cipher.c: Named struct for cipher_table `cipher_table_entry'.
	(cipher_table_entry): New member: algorithm; filled in.
	(gcry_cipher_register_default): Used algorithm ID from
	cipher_table.
	(gcry_cipher_register): New argument: algorithm_id, filled in.
	(gcry_cipher_map_name): Used algorithm ID from module structure.

	* arcfour.c (cipher_spec_arcfour): Removed algorithm ID.
	* blowfish.c (cipher_spec_blowfish): Likewise.
	* cast5.c (cipher_spec_cast5): Likewise.
	* crc.c (digest_spec_crc32): Likewise.
	* crc.c (digest_spec_crc32_rfc1510): Likewise.
	* crc.c (digest_spec_crc32_rfc2440): Likewise.
	* des.c (cipher_spec_des): Likewise.
	* des.c (cipher_spec_tripledes): Likewise.
	* dsa.c (pubkey_spec_dsa): Likewise.
	* elgamal.c (pubkey_spec_elg): Likewise.
	* md4.c (digest_spec_md4): Likewise.
	* md5.c (digest_spec_md5): Likewise.
	* aes.c (cipher_spec_aes): Likewise.
	* aes.c (cipher_spec_aes192): Likewise.
	* aes.c (cipher_spec_aes256): Likewise.
	* rsa.c (pubkey_spec_rsa): Likewise.
	* sha1.c (digest_spec_sha1): Likewise.
	* sha256.c (digest_spec_sha256): Likewise.
	* sha512.c (digest_spec_sha512): Likewise.
	* tiger.c (digest_spec_tiger): Likewise.
	* twofish.c (cipher_spec_twofish): Likewise.
	* twofish.c (cipher_spec_twofish128): Likewise.

	* Makefile.am (EXTRA_libcipher_la_SOURCES): Fix list of source
	files; reported by Simon Josefsson <jas@extundo.com>.

	* pubkey.c: Replaced all occurences of `id' with `algorithm',
	since `id' is a keyword in obj-c.
	* md.c: Likewise.
	* cipher.c: Likewise.

	* crc.c, md4.c, md5.c, rmd160.c, sha1.c, sha256.c, tiger.c:
	Replaced all occurences of gcry_digest_spec_t with gcry_md_spec_t.

	* dsa.c, rsa.c, elgamal.c: Replaced all occurencens of
	gcry_pubkey_spec_t with gcry_pk_spec_t.

	* md.c: Replaced all occurences of gcry_digest_spec_t with
	gcry_md_spec_t.
	(gcry_digest_register_default): Renamed to ...
	(gcry_md_register_default): ... this; adjusted callers.
	(gcry_digest_lookup_func_name): Renamed to ...
	(gcry_md_lookup_func_name): ... this; adjusted callers.
	(gcry_digest_lookup_name): Renamed to ...
	(gcry_md_lookup_name): ... this; adjusted callers.
	(gcry_digest_register): Renamed to ...
	(gcry_md_register): ... this.
	(gcry_digest_unregister): Renamed to ...
	(gcry_md_unregister): ... this.

	* pubkey.c (gcry_pubkey_register): Renamed to ...
	(gcry_pk_register): ... this.
	(gcry_pubkey_unregister): Renamed to ...
	(gcry_pk_unregister): ... this.
	Replaced all occurences of gcry_pubkey_spec_t with gcry_pk_spec_t.
	(gcry_pubkey_register_default): Renamed to ...
	(gcry_pk_register_default): ... this; adjusted callers.
	(gcry_pubkey_lookup_func_name): Renamed to ...
	(gcry_pk_lookup_func_name): ... this; adjusted callers.
	(gcry_pubkey_lookup_name): Renamed to ...
	(gcry_pk_lookup_name): ... this; adjusted callers.

	* md.c (gcry_md_hash_buffer): Fix error checking.  Thanks to Simon
	Josefsson <jas@extunde.com>.

2003-07-04  Moritz Schulte  <moritz@g10code.com>

	* cipher.c (gcry_cipher_list): New function.

2003-07-01  Moritz Schulte  <moritz@g10code.com>

	* pubkey.c (sexp_to_sig): Accept a `flags' S-expression to be more
	consistent with sexp_to_enc.

2003-06-30  Moritz Schulte  <moritz@g10code.com>

	* Makefile.am (libcipher_la_SOURCES): Added: ac.c.

	* pubkey.c (_gcry_pk_module_lookup): New function.
	(_gcry_pk_module_release): New function.

2003-06-29  Moritz Schulte  <moritz@g10code.com>

	* ac.c: New file.

2003-06-26  Werner Koch  <wk@gnupg.org>

	* md.c (gcry_md_hash_buffer): Trigger BUG correcly with new API.

2003-06-19  Werner Koch  <wk@gnupg.org>

	* md.c (gcry_md_is_enabled): Fixed.

2003-06-18  Werner Koch  <wk@gnupg.org>

	* cipher.c (gcry_cipher_get_algo_keylen): New.
	(gcry_cipher_get_algo_blklen): New.

2003-06-18  Moritz Schulte  <moritz@g10code.com>

	* arcfour.c, cipher.c, blowfish.c, md.c, cast5.c, pubkey.c, crc.c,
	des.c, dsa.c, elgamal.c, md4.c, md5.c, random.c, rijndael.c,
	rmd160.c, rsa.c, sha1.c, sha256.c, sha512.c, tiger.c, twofish.c:
	Replaced older types GcryDigestSpec, GcryCipherSpec and
	GcryPubkeySpec with newer types: gcry_digest_spec_t,
	gcry_cipher_spec_t and gcry_pubkey_spec_t.

	* md.c (gcry_digest_id_new): Removed function.
	(gcry_digest_register): Removed code for generating a new module
	ID.

	* pubkey.c (gcry_pubkey_id_new): Removed function.
	(gcry_pubkey_register): Removed code for generating a new module
	ID.

	* cipher.c, md.c, pubkey.c: Replace old type GcryModule with newer
	one: gcry_module_t.
	(gcry_cipher_id_new): Removed function.
	(gcry_cipher_register): Removed code for generating a new module
	ID.

	* cipher.c (gcry_cipher_register): Adjust call to
	_gcry_module_add.
	(gcry_cipher_register_default): Likewise.
	* pubkey.c (gcry_pubkey_register_default): Likewise.
	(gcry_pubkey_register): Likewise.
	* md.c (gcry_digest_register_default): Likewise.
	(gcry_digest_register): Likewise.

	* md.c (gcry_digest_lookup_func_id): Removed function.
	(gcry_digest_lookup_id): Likewise.
	(gcry_digest_id_new): Use _gcry_module_lookup_id instead of
	gcry_digest_lookup_id.
	(digest_algo_to_string): Likewise.
	(check_digest_algo): Likewise.
	(md_enable): Likewise.
	(md_digest_length): Likewise.
	(md_asn_oid): Likewise.

	* pubkey.c (gcry_pubkey_lookup_id): Removed function.
	(gcry_pubkey_lookup_func_id): Likewise.
	(gcry_pubkey_id_new): Use _gcry_module_lookup_id instead of
	gcry_pubkey_id_new.
	(gcry_pk_algo_name): Likewise.
	(disable_pubkey_algo): Likewise.
	(check_pubkey_algo): Likewise.
	(pubkey_get_npkey): Likewise.
	(pubkey_get_nskey): Likewise.
	(pubkey_get_nsig): Likewise.
	(pubkey_get_nenc): Likewise.
	(pubkey_generate): Likewise.
	(pubkey_check_secret_key): Likewise.
	(pubkey_encrypt): Likewise.
	(pubkey_decrypt): Likewise.
	(pubkey_sign): Likewise.
	(pubkey_verify): Likewise.
	(gcry_pk_algo_info): Likewise.

	* cipher.c (gcry_cipher_lookup_func_id): Removed function.
	(gcry_cipher_lookup_id): Likewise.
	(cipher_algo_to_string): use _gcry_module_lookup_id instead of
	gcry_cipher_lookup_id.
	(disable_cipher_algo): Likewise.
	(check_cipher_algo): Likewise.
	(cipher_get_blocksize): Likewise.
	(gcry_cipher_open): Likewise.
	(gcry_cipher_id_new): Likewise.

2003-06-17  Moritz Schulte  <moritz@g10code.com>

	* Makefile.am (GCRYPT_MODULES): Set to @GCRYPT_CIPHERS@,
	@GCRYPT_PUBKEY_CIPHERS@, @GCRYPT_DIGESTS@ and @GCRYPT_RANDOM@.
	(libcipher_la_DEPENDENCIES): Set to $(GCRYPT_MODULES).
	(libcipher_la_LIBADD): Likewise.
	(AM_CFLAGS): Added: @GPG_ERROR_CFLAGS@.
	(EXTRA_libcipher_la_SOURCES): Added all conditional sources.

	* md.c (md_open): Use _gcry_fast_random_poll instead of
	fast_random_poll.
	* cipher.c (gcry_cipher_open): Likewise.

	* random.h (fast_random_poll): Removed macro.

	* blowfish.c, md4.c, md5.c, rmd160.c, sha1.c, sha256.c, sha512.c,
	tiger.c: Use Autoconf's WORDS_BIGENDIAN instead of our own
	BIG_ENDIAN_HOST.

2003-06-16  Moritz Schulte  <moritz@g10code.com>

	* random.c (getfnc_gather_random): Do not special-case
	USE_ALL_RANDOM_MODULES, make it the default.

	* dsa.c: Replace last occurences of old type names with newer
	names (i.e. replace MPI with gcry_mpi_t).
	* elgamal.c: Likewise.
	* primegen.c: Likewise.
	* pubkey.c: Likewise.
	* rsa.c: Likewise.

2003-06-14  Moritz Schulte  <moritz@g10code.com>

	* des.c (des_setkey): Add selftest check.
	(tripledes_set3keys): Likewise.
	(do_tripledes_setkey): Remove selftest check.
	(do_des_setkey): Likewise.

2003-06-11  Moritz Schulte  <moritz@g10code.com>

	* md.c (_gcry_md_init): New function.
	* cipher.c (_gcry_cipher_init): New function.
	* pubkey.c (_gcry_pk_init): New function.

2003-06-13  Werner Koch  <wk@gnupg.org>

	* md.c (gcry_md_get_algo): Reverted to old API.  This is a
	convenience function anyway and error checking is not approriate.
	(gcry_md_is_secure): New.
	(gcry_md_is_enabled): New.

2003-06-12  Werner Koch  <wk@gnupg.org>

	* cipher.c (gcry_cipher_open): Make sure HANDLE is set to NULL on
	error.

2003-06-11  Werner Koch  <wk@gnupg.org>

	* md.c (gcry_md_open): Make sure H receives either NULL or an
	valid handle.
	(gcry_md_copy): Swapped arguments so that it is more in lione with
	md_open and most other API fucntions like memcpy (destination
	comes first).  Make sure HANDLE is set to NULL on error.

	* rijndael.c (do_encrypt): Hack to force correct alignment.  It
	seems not to be	not sufficient, though.  We should rework this
	fucntions and remove all these ugly casts.  Let the compiler
	optimize or have an assembler implementation.

2003-06-09  Moritz Schulte  <moritz@g10code.com>

	* Makefile.am: Removed rules serpent, since that is not commited
	yet.

2003-06-08  Moritz Schulte  <moritz@g10code.com>

	* pubkey.c (gcry_pk_encrypt): Improve calculation for size of the
	format string.

2003-06-07  Moritz Schulte  <moritz@g10code.com>

	* arcfour.c, bithelp.h, blowfish.c, cast5.c, cipher.c, crc.c,
	des.c, dsa.c, elgamal.c, md4.c, md5.c, md.c, primegen.c, pubkey.c,
	rand-internal.h, random.c, random.h, rijndael.c, rmd160.c,
	rmd160test.c, rmd.h, rndeged.c, rndlinux.c, rndunix.c, rndw32.c,
	rsa.c, sha1.c, sha256.c, sha512.c, tiger.c, twofish.c: Edited all
	preprocessor instructions to remove whitespace before the '#'.
	This is not required by C89, but there are some compilers out
	there that don't like it.  Replaced any occurence of the now
	deprecated type names with the new ones.

2003-06-04  Moritz Schulte  <moritz@g10code.com>

	* pubkey.c (gcry_pk_encrypt): Construct an arg_list and use
	gcry_sexp_build_array instead of gcry_sexp_build.
	(gcry_pk_sign): Likewise.
	(gcry_pk_genkey): Likewise.

2003-06-01  Moritz Schulte  <moritz@g10code.com>

	* dsa.c (_gcry_dsa_generate): Do not check wether the algorithm ID
	does indeed belong to DSA.
	(_gcry_dsa_sign): Likewise.
	(_gcry_dsa_verify): Likewise.
	(_gcry_dsa_get_nbits): Likewise.

	* elgamal.c (_gcry_elg_check_secret_key): Do not check wether the
	algorithm ID does indeed belong to ElGamal.
	(_gcry_elg_encrypt): Likewise.
	(_gcry_elg_decrypt): Likewise.
	(_gcry_elg_sign): Likewise.
	(_gcry_elg_verify): Likewise.
	(_gcry_elg_get_nbits): Likewise.
	(_gcry_elg_generate): Likewise.

	* rsa.c (_gcry_rsa_generate): Do not check wether the algorithm ID
	does indeed belong to RSA.
	(_gcry_rsa_encrypt): Likewise.
	(_gcry_rsa_decrypt): Likewise.
	(_gcry_rsa_sign): Likewise.
	(_gcry_rsa_verify): Likewise.
	(_gcry_rsa_get_nbits): Likewise.

2003-05-30  Moritz Schulte  <moritz@g10code.com>

	* md.c (md_get_algo): Return zero in case to algorithm is enabled.

	* md.c (gcry_md_info): Adjusted for new no-errno-API.
	(md_final): Likewise.
	(gcry_md_get_algo): Likewise.
	* pubkey.c (gcry_pk_get_keygrip): Likewise.
	(gcry_pk_ctl): Likewise.
	(gcry_pk_algo_info): Likewise.
	* des.c (selftest): Likewise.

2003-05-29  Moritz Schulte  <moritz@g10code.com>

	* md.c (md_enable): Do not forget to release module on error.
	(gcry_md_open): Adjusted for new no-errno-API.
	(md_open): Likewise.
	(md_copy): Likewise.
	(gcry_md_copy): Likewise.
	(gcry_md_setkey): Likewise.
	(gcry_md_algo_info): Likewise.

	* cipher.c (gcry_cipher_open): Adjusted for new no-errno-API and
	also fixed a locking bug.
	(gcry_cipher_encrypt): Adjusted for new no-errno-API.
	(gcry_cipher_decrypt): Likewise.
	(gcry_cipher_ctl): Likewise.
	(gcry_cipher_info): Likewise.
	(gcry_cipher_algo_info): Likewise.

2003-05-28  Moritz Schulte  <moritz@g10code.com>

	* md.c (md_enable): Adjusted for libgpg-error.
	(gcry_md_enable): Likewise.
	(gcry_digest_register_default): Likewise.
	(gcry_digest_register): Likewise.
	(check_digest_algo): Likewise.
	(prepare_macpads): Likewise.
	(gcry_md_setkey): Likewise.
	(gcry_md_ctl): Likewise.
	(gcry_md_get): Likewise.
	(gcry_md_algo_info): Likewise.
	(gcry_md_info): Likewise.
	* dsa.c (_gcry_dsa_generate): Likewise.
	(_gcry_dsa_check_secret_key): Likewise.
	(_gcry_dsa_sign): Likewie.
	(_gcry_dsa_verify): Likewise.
	* twofish.c (do_twofish_setkey): Likewise.
	(twofish_setkey): Likewise.
	* cipher.c (gcry_cipher_register): Likewise.

2003-05-25  Moritz Schulte  <moritz@g10code.com>

	* rijndael.c (do_setkey): Adjusted for libgpg-error.
	(rijndael_setkey): Likewise.
	* random.c (gcry_random_add_bytes): Likewise.
	* elgamal.c (_gcry_elg_generate): Likewise.
	(_gcry_elg_check_secret_key): Likewise.
	(_gcry_elg_encrypt): Likewise.
	(_gcry_elg_decrypt): Likewise.
	(_gcry_elg_sign): Likewise.
	(_gcry_elg_verify): Likewise.
	* rsa.c (_gcry_rsa_generate): Likewise.
	(_gcry_rsa_check_secret_key): Likewise.
	(_gcry_rsa_encrypt): Likewise.
	(_gcry_rsa_decrypt): Likewise.
	(_gcry_rsa_sign): Likewise.
	(_gcry_rsa_verify): Likewise.
	* pubkey.c (dummy_generate, dummy_check_secret_key, dummy_encrypt,
	dummy_decrypt, dummy_sign, dummy_verify): Likewise.
	(gcry_pubkey_register): Likewise.
	(check_pubkey_algo): Likewise.
	(pubkey_generate): Likewise.
	(pubkey_check_secret_key): Likewise.
	(pubkey_encrypt): Likewise.
	(pubkey_decrypt): Likewise.
	(pubkey_sign): Likewise.
	(pubkey_verify): Likewise.
	(sexp_elements_extract): Likewise.
	(sexp_to_key): Likewise.
	(sexp_to_sig): Likewise.
	(sexp_to_enc): Likewise.
	(sexp_data_to_mpi): Likewise.
	(gcry_pk_encrypt): Likewise.
	(gcry_pk_decrypt): Likewise.
	(gcry_pk_sign): Likewise.
	(gcry_pk_verify): Likewise.
	(gcry_pk_testkey): Likewise.
	(gcry_pk_genkey): Likewise.
	(gcry_pk_ctl): Likewise.
	* cipher.c (dummy_setkey): Likewise.
	(check_cipher_algo): Likewise.
	(gcry_cipher_open): Likewise.
	(cipher_setkey): Likewise.
	(gcry_cipher_ctl): Likewise.
	(cipher_encrypt): Likewise.
	(gcry_cipher_encrypt): Likewise.
	(cipher_decrypt): Likewise.
	(gcry_cipher_decrypt): Likewise.
	(gcry_cipher_info): Likewise.
	(gcry_cipher_algo_info): Likewise.
	* cast5.c (cast_setkey): Likewise.
	(do_cast_setkey): Likewise.
	* arcfour.c (arcfour_setkey): Likewise.
	(do_arcfour_setkey): Likewise.
	* blowfish.c (do_bf_setkey): Likewise.
	(bf_setkey): Likewise.
	* des.c (do_des_setkey): Likewise.
	(do_tripledes_setkey): Likewise.

2003-05-22  Moritz Schulte  <moritz@g10code.com>

	* tiger.c: Merged code ussing the U64_C macro from GnuPG.

	* sha512.c: Likewise.

2003-05-17  Moritz Schulte  <moritz@g10code.com>

	* pubkey.c (gcry_pk_genkey): Fix type: acquire a lock, instead of
	releasing it.

2003-05-11  Moritz Schulte  <moritz@g10code.com>

	* pubkey.c (gcry_pk_testkey): Call REGISTER_DEFAULT_CIPHERS.
	(gcry_pk_ctl): Likewise.

2003-04-27  Moritz Schulte  <moritz@g10code.com>

	* pubkey.c (gcry_pk_genkey): Release sexp after extracted data has
	been used.

	* md.c (gcry_md_get_algo_dlen): Simplified, simply call
	md_digest_length to do the job.

	* des.c (do_des_setkey): Check for selftest failure not only
	during initialization.
	(do_tripledes_setkey): Include check for selftest failure.

	* pubkey.c (gcry_pubkey_register_default): New macro
	`pubkey_use_dummy', use it.

	* elgamal.c (elg_names): New variable.
	(pubkey_spec_elg): Include elg_names.

	* dsa.c (dsa_names): New variable.
	(pubkey_spec_dsa): Include dsa_names.

	* rsa.c (rsa_names): New variable.
	(pubkey_spec_rsa): Include rsa_names.

	* pubkey.c (gcry_pubkey_lookup_func_name): Compare name also with
	the names listed in `sexp_names'.

2003-04-24  Moritz Schulte  <moritz@g10code.com>

	* pubkey.c (sexp_to_key): New variables: module, pubkey.  Adjusted
	to new module interface.
	(sexp_to_key): Changend type of argument `retalgo' from `int *' to
	`GcryModule **'.  Adjusted all callers.  Removed argument:
	r_algotblidx.
	(sexp_to_sig): Changend type of argument `retalgo' from `int *' to
	`GcryModule **'.  Adjusted all callers.
	(sexp_to_enc): Likewise.

	(pubkey_get_npkey, pubkey_get_nskey, pubkey_get_nsig,
	pubkey_get_nenc): Use strlen to find out the number.

	* rsa.c: Adjust pubkey_spec_rsa to new internal interface.
	* dsa.c: Likewise.
	* elgamal.c: Likewise.

2003-04-17  Moritz Schulte  <moritz@g10code.com>

	* pubkey.c (sexp_elements_extract): New function.
	* pubkey.c (sexp_to_key): Removed variable `idx', added `err', use
	sexp_elements_extract.
	(sexp_to_sig): Likewise.
	(sexp_to_enc): Likewise.

	* pubkey.c: Terminate list correctly.
	* md.c: Include sha512/sha384 in digest_table.

2003-04-16  Moritz Schulte  <moritz@g10code.com>

	* Makefile.am: Include support for sha512.c.

	* sha512.c: New file, merged from GnuPG, with few modifications
	for libgcrypt.

	* rand-internal.h: Removed declarations for constructor functions.

	* md.c (md_copy): Call _gcry_module_use for incrementing the usage
	counter of the digest modules.

	* rsa.c: Do not include "rsa.h".
	* dsa.c: Do not include "dsa.h".
	* elgamal.c: Do not include "elgamal.h".
	* des.c: Do not include "des.h".
	* cast5.c: Do not include "cast5.h".
	* blowfish.c: Do not include "blowfish.h".
	* arcfour.c: Do not include "arcfour.h".

	* Makefile.am (libcipher_la_DEPENDENCIES): Removed.
	(libcipher_la_LIBADD): Removed.
	Use Automake conditionals for conditional compilation.

2003-04-13  Moritz Schulte  <moritz@g10code.com>

	* cipher.c (gcry_cipher_open): Call REGISTER_DEFAULT_CIPHERS.

	* md.c (gcry_md_list): New member: module.
	(md_enable): New variable: module, changed use of module and
	digest.
	(md_enable): Initialize member: module.
	(md_close): Call _gcry_module_release.

	* cipher.c (gcry_cipher_open): New variable: module, changed use of
	module and cipher.
	(struct gcry_cipher_handle): New member: module.
	(gcry_cipher_open): Initialize member: module.
	(gcry_cipher_close): Call _gcry_module_release.

2003-04-09  Moritz Schulte  <moritz@g10code.com>

	* cipher.c: Include "ath.h".
	* md.c: Likewise.
	* pubkey.c: Likewise.

	* cipher.c (ciphers_registered_lock): New variable.
	* md.c (digests_registered_lock): New variable.
	* pubkey.c (pubkeys_registered_lock): New variable.

	* rndlinux.c (gnupgext_version, func_table): Removed definitions.
	(gnupgext_enum_func): Removed function.
	(_gcry_rndlinux_constructor): Removed function.

	* rndegd.c (gnupgext_version, func_table): Removed definitions.
	(gnupgext_enum_func): Removed function.
	(_gcry_rndegd_constructor): Removed function.

	* rndunix.c (gnupgext_version, func_table): Removed definitions.
	(gnupgext_enum_func): Removed function.
	(_gcry_rndunix_constructor): Removed function.

	* rndw32.c (gnupgext_version, func_table): Removed definitions.
	(gnupgext_enum_func): Removed function.
	(_gcry_rndw32_constructor): Removed function.

	* rndegd.c (rndegd_connect_socket): Simplify code for creating the
	egd socket address.
	(rndegd_connect_socket): Call log_fatal use instead of
	g10_log_fatal.
	(egd_gather_random): Renamed to ...
	(rndegd_gather_random): ... here.

2003-04-08  Moritz Schulte  <moritz@g10code.com>

	* rndlinux.c: Do not include "dynload.h".
	* rndunix.c: Likewise.
	* rndw32.c: Likewise.

	* rndegd.c (rndegd_connect_socket): Factored out from ...
	(egd_gather_random): here; call it.
	(egd_socket): New variable.
	(egd_gather_random): Initialize fd with egd_socket, do not declare
	fd static.
	(do_read): Merged few changes from GnuPG. FIXME - not finished?
	Do not include "dynload.h".

	* rndw32.c (gather_random): Renamed to rndw32_gather_random, do
	not declare static.
	(gather_random_fast): Renamed to rndw32_gather_random_fast, do not
	declare static.

	* rndunix.c (gather_random): Renamed to rndunix_gather_random, do
	not declare static.
	* rndegd.c (gather_random): Renamed to rndegd_gather_random, do
	not declare static.
	* rndlinux.c (gather_random): Renamed to rndlinux_gather_random,
	do not declare static.

2003-04-07  Moritz Schulte  <moritz@g10code.com>

	* Makefile.am (libcipher_la_SOURCES): Removed construct.c.
	(libcipher_la_SOURCES): Added sha1.c, sha256.c, rmd160.c, md4.c,
	md5.c, tiger.c and crc.c
	(EXTRA_PROGRAMS): Removed sha1, sha256, rmd160, md4, md5, tiger
	and crc.  Removed definitions: EXTRA_md4_SOURCES,
	EXTRA_md5_SOURCES, EXTRA_rmd160_SOURCES, EXTRA_sha1_SOURCES,
	EXTRA_sha256_SOURCES, EXTRA_tiger_SOURCES and EXTRA_crc_SOURCES,
	BUILT_SOURCES, DISTCLEANFILES.

	* pubkey.c: Do not include "elgamal.h", "dsa.h" and "rsa.h".

	* Makefile.am (libcipher_la_SOURCES): Removed rsa.h, elgamal.h,
	dsa.h, des.h, cast5.h, arcfour.h and blowfish.h.

	* rsa.h: Removed file.
	* elgamal.h: Removed file.
	* dsa.h: Removed file.
	* des.h: Removed file.
	* cast5.h: Removed file.
	* arcfour.h: Removed file.
	* blowfish.h: Removed file.

	* Makefile.am (libcipher_la_SOURCES): Removed dynload.c and
	dynload.h.

	* rsa.c (pubkey_spec_rsa): New variable.
	* dsa.c (pubkey_spec_rsa): New variable.
	* elgamal.c (pubkey_spec_elg): New variable.

	* rsa.c (_gcry_rsa_get_info): Removed function.
	* elgamal.c (_gcry_elg_get_info): Removed function.
	* dsa.c (_gcry_dsa_get_info): Removed function.

	* tiger.c (tiger_get_info): Removed function.
	(gnupgext_version, func_table): Removed definitions.
	(gnupgext_enum_func): Removed function.
	(_gcry_tiger_constructor): Removed function.

	* sha1.c (sha1_get_info): Removed function.
	(gnupgext_version, func_table): Removed definitions.
	(gnupgext_enum_func): Removed function.
	(_gcry_sha1_constructor): Removed function.

	* sha256.c (sha256_get_info): Removed function.
	(gnupgext_version, func_table): Removed definitions.
	(gnupgext_enum_func): Removed function.
	(_gcry_sha256_constructor): Removed function.

	* rmd160.c (rmd160_get_info): Removed function.
	(gnupgext_version, func_table): Removed definitions.
	(gnupgext_enum_func): Removed function.
	(_gcry_rmd160_constructor): Removed function.

	* md5.c (md5_get_info): Removed function.
	(gnupgext_version, func_table): Removed definitions.
	(gnupgext_enum_func): Removed function.
	(_gcry_md5_constructor): Removed function.

	* md4.c (md4_get_info): Removed function.
	(gnupgext_version, func_table): Removed definitions.
	(gnupgext_enum_func): Removed function.
	(_gcry_md4_constructor): Removed function.

	* crc.c (crc_get_info): Removed function.

	* arcfour.c (do_arcfour_setkey): Changed type of context argument
	to `void *', added local variable for cast, adjusted callers.
	(arcfour_setkey): Likewise.
	(encrypt_stream): Likewise.
	* cast5.c (cast_setkey): Likewise.
	(encrypt_block): Likewise.
	* rijndael.c (rijndael_setkey): Likewise.
	(rijndael_encrypt): Likewise.
	(rijndael_decrypt): Likewise.
	* twofish.c (twofish_setkey): Likewise.
	(twofish_encrypt): Likewise.
	(twofish_decrypt): Likewise.
	* des.c (do_des_setkey): Likewise.
	(do_des_encrypt): Likewise.
	(do_des_encrypt): Likewise.
	(do_tripledes_encrypt): Likewise.
	(do_tripledes_encrypt): Likewise.
	* blowfish.c (bf_setkey: Likewise.
	(encrypt_block): Likewise.
	(decrypt_block): Likewise.

	* arcfour.c (encrypt_stream): Likewise.

	* rijndael.c (gnupgext_version, func_table): Removed definitions.
	(gnupgext_enum_func) Removed function.

	* twofish.c (gnupgext_version, func_table): Removed definitions.
	(gnupgext_enum_func) Removed function.

	* cast5.c (CIPHER_ALGO_CAST5): Removed.

	* blowfish.c (FNCCAST_SETKEY, FNCCAST_CRYPT): Removed macros.
	(CIPHER_ALGO_BLOWFISH): Removed symbol.
	* cast5.c (FNCCAST_SETKEY, FNCCAST_CRYPT): Likewise.
	* des.c (selftest_failed): Removed.
	(initialized): New variable.
	(do_des_setkey): Run selftest, if not yet done.
	(FNCCAST_SETKEY, FNCCAST_CRYPT): Removed macros.

	* arcfour.c (_gcry_arcfour_get_info): Removed function.
	* blowfish.c (_gcry_blowfish_get_info): Removed function.
	* cast5.c (_gcry_cast5_get_info): Removed function.
	* des.c (_gcry_des_get_info): Removed function.
	* rijndael.c (_gcry_rijndael_get_info): Removed function.
	* twofish.c (_gcry_twofish_get_info): Removed function.

	* arcfour.c (cipher_spec_arcfour): New variable.
	* twofish.c (cipher_spec_twofish, cipher_spec_twofish128): New
	variables.
	* rijndael.c (cipher_spec_aes, cipher_spec_aes192,
	cipher_spec256): New variables.
	* des.c (cipher_spec_des, cipher_spec_tripledes): New variables.
	* cast5.c (cipher_spec_cast5): New variable.
	* blowfish.c (cipher_spec_blowfish): Likewise.

	* twofish.c: Do not include "dynload.h".
	* rijndael.c: Likewise.
	* des.c: Likewise.
	* cast5.c: Likewise.
	* blowfish.c: Likewise.
	* cipher.c: Likewise.
	* crc.c: Likewise.
	* md4.c: Likewise.
	* md5.c: Likewise.
	* md.c: Likewise.
	* pubkey.c: Likewise.
	* rijndael.c: Likewise.
	* sha1.c: Likewise.
	* sha256.c: Likewise.

	* arcfour.c: Include "cipher.h".
	* twofish.c: Likewise.
	* rijndael.c: Likewise.
	* des.c: Likewise.
	* cast5.c: Likewise.
	* blowfish.c: Likewise.

	* twofish.c (twofish_setkey): Declared argument `key' const.
	(twofish_encrypt): Declared argument `inbuf' const.
	(twofish_decrypt): Likewise.

	* rijndael.c (rijndael_setkey): Declared argument `key' const.
	(rijndael_encrypt): Declared argument `inbuf' const.
	(rijndael_decrypt): Likewise.

	* des.c (do_des_setkey): Declared argument `key' const.
	(do_tripledes_setkey): Likewise.
	(do_des_encrypt): Declared argument `inbuf' const.
	(do_des_decrypt): Likewise.
	(do_tripledes_encrypt): Likewise.
	(do_tripledes_decrypt): Likewise.

	* cast5.c (encrypt_block): Declared argument `inbuf' const.
	(decrypt_block): Likewise.
	(cast_setkey): Declared argument `key' const.

	* blowfish.c (do_bf_setkey): Declared argument `key' const.
	(encrypt_block): Declared argument `inbuf' const.
	(encrypt_block): Likewise.



	* cipher.c: Remove CIPHER_ALGO_DUMMY related code.
	Removed struct cipher_table_s.
	Changed definition of cipher_table.
	Removed definition of disabled_algos.
	(ciphers_registered, default_ciphers_registered): New variables.
	(REGISTER_DEFAULT_CIPHERS): New macro.
	(dummy_setkey): Declared argument `key' const.
	(dummy_encrypt_block): Declared argument `inbuf' const.
	(dummy_encrypt_block): Likewise.
	(dummy_encrypt_stream): Likewise.
	(dummy_encrypt_stream): Likewise.
	(dummy_setkey): Use `unsigned char' instead of `byte'.
	(dummy_encrypt_block): Likewise.
	(dummy_decrypt_block): Likewise.
	(dummy_encrypt_stream): Likewise.
	(dummy_decrypt_stream): Likewise.
	(gcry_cipher_register_default): New function.
	(gcry_cipher_lookup_func_id): New function.
	(gcry_cipher_lookup_func_name): New function.
	(gcry_cipher_lookup_id): New function.
	(gcry_cipher_lookup_name): New function.
	(gcry_cipher_id_new): New function.
	(gcry_cipher_register): New function.
	(gcry_cipher_unregister): New function.
	(setup_cipher_table): Removed function.
	(load_cipher_modules): Removed function.
	(gcry_cipher_map_name): Adjusted to use new module management.
	(cipher_algo_to_string): Likewise.
	(disable_cipher_algo): Likewise.
	(check_cipher_algo): Likewise.
	(cipher_get_keylen): Likewise.
	(cipher_get_blocksize): Likewise.
	(gcry_cipher_open): Likewise.
	(struct gcry_cipher_handle): Replaced members algo, algo_index,
	blocksize, setkey, encrypt, decrypt, stencrypt, stdecrypt with one
	member: cipher.
	(gcry_cipher_open): Adjusted code for new handle structure.
	(cipher_setkey): Likewise.
	(cipher_setiv): Likewise.
	(cipher_reset): Likewise.
	(do_ecb_encrypt): Likewise.
	(do_ecb_decrypt): Likewise.
	(do_cbc_encrypt): Likewise.
	(do_cbc_decrypt): Likewise.
	(do_cfb_encrypt): Likewise.
	(do_cfb_decrypt): Likewise.
	(do_ctr_encrypt): Likewise.
	(cipher_encrypt): Likewise.
	(gcry_cipher_encrypt): Likewise.
	(cipher_decrypt): Likewise.
	(gcry_cipher_decrypt): Likewise.
	(cipher_sync): Likewise.
	(gcry_cipher_ctl): Likewise.

	* pubkey.c: Removed struct pubkey_table_s.
	Changed definition of pubkey_table.
	Removed definition of disabled_algos.
	(pubkeys_registered, default_pubkeys_registered): New variables.
	(REGISTER_DEFAULT_PUBKEYS): New macro.
	(setup_pubkey_table): Removed function.
	(load_pubkey_modules): Removed function.
	(gcry_pubkey_register_default): New function.
	(gcry_pubkey_lookup_func_id): New function.
	(gcry_pubkey_lookup_func_name): New function.
	(gcry_pubkey_lookup_id): New function.
	(gcry_pubkey_lookup_name): New function.
	(gcry_pubkey_id_new): New function.
	(gcry_pubkey_register): New function.
	(gcry_pubkey_unregister): New function.
	(gcry_pk_map_name): Adjusted to use new module management.
	(gcry_pk_algo_name): Likewise.
	(disable_pubkey_algo): Likewise.
	(check_pubkey_algo): Likewise.
	(pubkey_get_npkey): Likewise.
	(pubkey_get_nskey): Likewise.
	(pubkey_get_nsig): Likewise.
	(pubkey_get_nenc): Likewise.
	(pubkey_generate): Likewise.
	(pubkey_check_secret_key): Likewise.
	(pubkey_encrypt): Likewise.
	(pubkey_decrypt): Likewise.
	(pubkey_sign): Likewise.
	(pubkey_verify): Likewise.
	(gcry_pk_get_nbits): Likewise.
	(gcry_pk_algo_info): Likewise.

	* md.c: Removed struct md_digest_list_s.
	(digest_list): Changed definition.
	(digests_registered, default_digests_registered): New variables.
	(REGISTER_DEFAULT_DIGESTS): New macro.
	(new_list_item): Removed function.
	(setup_md_table): Removed function.
	(load_digest_module): Removed function.
	(gcry_digest_register_default): New function.
	(gcry_digest_lookup_func_id): New function.
	(gcry_digest_lookup_func_name): New function.
	(gcry_digest_lookup_id): New function.
	(gcry_digest_lookup_name): New function.
	(gcry_digest_id_new): New function.
	(gcry_digest_register): New function.
	(gcry_digest_unregister): New function.
	(GcryDigestEntry): New type.
	(struct gcry_md_context): Adjusted type of `list'.
	(gcry_md_map_name): Adjusted to use new module management.
	(digest_algo_to_string): Likewise.
	(check_digest_algo): Likewise.
	(md_enable): Likewise.
	(md_digest_length): Likewise.
	(md_asn_oid): Likewise.

2003-04-07  Moritz Schulte  <moritz@g10code.com>

	* pubkey.c: Replaced PUBKEY_ALGO_DSA with GCRY_PK_DSA,
	PUBKEY_ALGO_RSA with GCRY_PK_RSA and PUBKEY_ALGO_ELGAMAL with
	GCRY_PK_ELG.

	* dsa.c: Replaced PUBKEY_ALGO_DSA with GCRY_PK_DSA.

2003-04-01  Moritz Schulte  <moritz@g10code.com>

	* des.c: Removed checks for GCRY_CIPHER_3DES and GCRY_CIPHER_DES.

2003-03-31  Moritz Schulte  <moritz@g10code.com>

	* tiger.c (tiger_get_info): Do not declare static.
	* sha256.c (sha256_get_info): Likewise.
	* sha1.c (sha1_get_info): Likewise.
	* rmd160.c (rmd160_get_info): Likewise.
	* md5.c (md5_get_info): Likewise.
	* md4.c (md4_get_info): Likewise.
	* crc.c (crc_get_info): Likewise.

	* md.c (load_digest_module): Call setup_md_table during
	initialization.
	(new_list_item): Link new element into digest_list.

	* cipher.c (do_ctr_decrypt): Made do_ctr_encrypt act as a wrapper
	for do_ctr_encrypt, since these functions are identical.

2003-03-30  Simon Josefsson  <jas@extundo.com>

	* cipher.c (struct gcry_cipher_handle): Add counter field.
	(gcry_cipher_open): Add CTR.
	(cipher_reset): Clear counter field.
	(do_ctr_encrypt, do_ctr_decrypt): New functions.
	(cipher_encrypt, cipher_decrypt): Call CTR functions.
	(gcry_cipher_ctl): Add SET_CTR to set counter.

2003-03-30  Moritz Schulte  <moritz@g10code.com>

	* rsa.c (_gcry_rsa_blind): New function.
	(_gcry_rsa_unblind): New function.
	(_gcry_rsa_decrypt): Use _gcry_rsa_blind and _gcry_rsa_decrypt.

2003-03-26  Moritz Schulte  <moritz@g10code.com>

	* dynload.c (_gcry_enum_gnupgext_pubkeys): Adjust `encrypt' and
	`decrypt' function arguments.
	(_gcry_enum_gnupgext_pubkeys): Likewise.
	* dynload.h: Likewise.

	* pubkey.c (dummy_decrypt): Add argument: int flags.
	(dummy_encrypt): Likewise.

	* elgamal.c (_gcry_elg_encrypt): Add argument: int flags.
	(_gcry_elg_decrypt): Likewise.

	* rsa.c (_gcry_rsa_encrypt): Add argument: int flags.
	(_gcry_rsa_decrypt): Likewise.

	* pubkey.c: Add `flags' argument to members `encrypt' and
	`decrypt' of struct `pubkey_table_s'.

	* rsa.h: Add `flags' argument to function declarations.
	* elgamal.h: Likewise.

	* pubkey.c (sexp_data_to_mpi): New variable: int parsed_flags.
	(sexp_data_to_mpi): Set `parsed_flags'.
	(sexp_data_to_mpi): New argument: int *flags.
	(gcry_pk_encrypt): New variable: int flags.
	(gcry_pk_encrypt): Pass `flags' to pubkey_encrypt.
	(pubkey_encrypt): New variable: int flags.
	(pubkey_encrypt): Pass `flags' to pubkey encrypt function.
	(pubkey_decrypt): Likewise.
	(pubkey_decrypt): Pass `flags' to pubkey encrypt function.
	(gcry_pk_encrypt): Include `flags' s-exp in return list.
	(sexp_to_enc): New argument: int *flags.
	(gcry_pk_decrypt): New variable: int flags.
	(gcry_pk_decrypt): Pass `flags' to pubkey_decrypt.
	(sexp_to_enc): New variable: int parsed_flags.
	(sexp_to_enc): Set `parsed_flags'.

2003-03-22  Simon Josefsson  <jas@extundo.com>

	* cipher.c (gcry_cipher_open, do_cbc_encrypt)
	(gcry_cipher_encrypt): Support GCRY_CIPHER_CBC_MAC.
	(gcry_cipher_ctl): Support GCRYCTL_SET_CBC_MAC.

2003-03-19  Werner Koch  <wk@gnupg.org>

	* primegen.c (gen_prime): New args EXTRA_CHECK and EXTRA_CHECK_ARG
	to allow for a user callback.  Changed all callers.
	(_gcry_generate_secret_prime)
	(_gcry_generate_public_prime): Ditto, pass them to gen_prime.
	* rsa.c (check_exponent): New.
	(generate): Use a callback to ensure that a given exponent is
	actually generated.

2003-03-12  Moritz Schulte  <moritz@g10code.com>

	* primegen.c: Initialize `no_of_small_prime_numbers' statically.
	(gen_prime): Remove calculation of `no_of_small_prime_numbers'.

2003-03-03  Moritz Schulte  <moritz@g10code.com>

	* md.c (gcry_md_ctl): Rewritten to use same style like the other
	functions dispatchers.

2003-03-02  Moritz Schulte  <moritz@g10code.com>

	* cipher.c (struct gcry_cipher_handle): New member: algo_index.
	(gcry_cipher_open): Allocate memory for two cipher contexts.
	Initialize algo_index.
	(cipher_setkey): Duplicate context into reserved memory.
	(cipher_reset): New function, which resets the context and clear
	the IV.
	(gcry_cipher_ctl): Call cipher_reset.

2003-02-23  Moritz Schulte  <moritz@g10code.com>

	* cipher.c: Remove (bogus) `digitp' macro definition.
	* md.c: Likewise.

	* blowfish.c (burn_stack): Removed.
	* arcfour.c (burn_stack): Likewise.
	* cast5.c (burn_stack): Likewise.
	* des.c (burn_stack): Likewise.
	* md4.c (burn_stack): Likewise.
	* md5.c (burn_stack): Likewise.
	* random.c (burn_stack): Likewise.
	* rijndael.c (burn_stack): Likewise.
	* rmd160.c (burn_stack): Likewise.
	* sha1.c (burn_stack): Likewise.
	* sha256.c (burn_stack): Likewise.
	* tiger.c (burn_stack): Likewise.
	* twofish.c (burn_stack): Likewise.

	* blowfish.c: Changed all occurences of burn_stack to
	_gcry_burn_stack.
	* arcfour.c: Likewise.
	* cast5.c: Likewise.
	* des.c: Likewise.
	* md4.c: Likewise.
	* md5.c: Likewise.
	* random.c: Likewise.
	* rijndael.c: Likewise.
	* rmd160.c: Likewise.
	* sha1.c: Likewise.
	* sha256.c: Likewise.
	* tiger.c: Likewise.
	* twofish.c: Likewise.

	* arcfour.c (_gcry_arcfour_get_info): Use GCRY_CIPHER_ARCFOUR
	instead of hard-coded value `301'.

2003-01-24  Werner Koch  <wk@gnupg.org>

	* random.c (_gcry_register_random_progress): New.
	(_gcry_random_progress): New.

	* rndlinux.c (gather_random): Call the random progress function.

2003-01-23  Werner Koch  <wk@gnupg.org>

	* rsa.c (generate): New arg USE_E to request a specific public
	exponent.
	(_gcry_rsa_generate): Ditto.
	* elgamal.c (_gcry_elg_generate): Must add an dummy argument
	instead of USE_E.
	* dsa.c (_gcry_dsa_generate): Ditto.
	* pubkey.c (dummy_generate): Ditto.
	(pubkey_generate): Add USE_E arg and pass it down.
	(gcry_pk_genkey): Detect "rsa-use-e" parameter and pass it to generate.

	* pubkey.c (sexp_to_enc): New arg RET_MODERN.
	(gcry_pk_decrypt): Make use of it to return a real S-expression.
	Return better error codes.
	(gcry_pk_verify): Return better error codes.

2003-01-21  Werner Koch  <wk@gnupg.org>

	* random.c (gcry_random_add_bytes): Add QUALITY argument, let
	function return an error code and disable its core for now.

2003-01-21  Timo Schulz  <twoaday@freakmail.de>

	* random.c (gcry_random_add_bytes): New. Function to add external
	random to the pool.

2003-01-20  Simon Josefsson  <jas@extundo.com>

	* crc.c: New.
	* Makefile.am (EXTRA_PROGRAMS, EXTRA_crc_SOURCES): Add crc.c.
	* md.c (gcry_md_get_algo_dlen): Add values for CRC.

2003-01-20  Werner Koch  <wk@gnupg.org>

	* sha256.c: New.
	* bithelp.h (ror): New.
	* Makfile.am: Add sha256.c.
	* md.c (oid_table): Add values for SHA256 et al.
	(gcry_md_get_algo_dlen): Likewise

2003-01-20  Werner Koch  <wk@gnupg.org>

	* pubkey.c (gcry_pk_get_keygrip): Implemented keygrips for DSA
	and ElGamal.

2003-01-17  Werner Koch  <wk@gnupg.org>

	* cipher.c (gcry_cipher_encrypt): Reworked so that the output will
	never contain the plaintext even if the caller did not checked the
	return value.

	* md.c (gcry_md_get_algo): Changed error code to GCRYERR_GENERAL
	because we don't have an invalid md algo but no algorithm enabled.

	* pubkey.c (gcry_pk_genkey): Changed error code for bounds check
	of table parameters to GCRYERR_INTERNAL.

	* md.c (gcry_md_open): Partly reverted Timo's change from
	2002-10-10 by removing the check for the algorithm.  An algorithm
	of 0 is allowed and anyway we should not double check it or check
	it using a different function.  Also fixed the flags check.

	* pubkey.c (gcry_pk_encrypt): Make sure that R_CIPH points to NULL
	on error.
	(gcry_pk_decrypt): Ditto for R_PLAIN.
	(gcry_pk_sign): Ditto for R_SIG.
	(gcry_pk_genkey): Ditto for R_KEY.

2003-01-16  Werner Koch  <wk@gnupg.org>

	* md.c (gcry_md_write): Changed 2nd argument type to void*.
	(gcry_md_hash_buffer): Changed type of boths buffers to void*.
	(gcry_md_setkey): Changed 2nd argument type to void*.

2003-01-15  Werner Koch  <wk@gnupg.org>

	* pubkey.c (sexp_data_to_mpi): New.  This handles pkcs1 padding.
	(gcry_pk_sign, gcry_pk_verify): Use it here.
	(gcry_pk_encrypt): And here.
	(pubkey_verify): Add debug code.
	(sexp_to_enc): Handle flags in the input and return the pkcs1 flag
	in a new parameter.
	(gcry_pk_decrypt): Prepare for future pkcs1 handling.

2002-12-19  Werner Koch  <wk@gnupg.org>

	* random.c (_gcry_random_initialize): New.

2002-12-16  Werner Koch  <wk@gnupg.org>

	* cipher.c: Added a Teletrust specific OID for 3DES.

2002-12-12  Werner Koch  <wk@gnupg.org>

	* md.c: Added another oddball OIW OID (sha-1WithRSAEncryption).

2002-11-23  Werner Koch  <wk@gnupg.org>

	* md.c (load_digest_module): Enlarged checked_algos bitmap.
	* md4.c (func_table):  Fixed entry for md4.
	Both by Simon Josephson.
	(transform): Copy data to get the alignment straight. Tested only
	on i386.

2002-11-10  Simon Josefsson  <jas@extundo.com>

	* cipher.c (gcry_cipher_open): Don't reject CTS flag.
	(do_cbc_encrypt, do_cbc_decrypt, cipher_encrypt)
	(gcry_cipher_encrypt, cipher_decrypt)
	(gcry_cipher_decrypt): Support CTS flag.
	(gcry_cipher_ctl): Toggle CTS flag.

2002-11-10  Werner Koch  <wk@gnupg.org>

	* md4.c: New. By Simon Josefsson.
	* Makefile.am (EXTRA_PROGRAMS): Add md4.c.
	* md.c (oid_table,gcry_md_get_algo_dlen): MD4 support.

2002-10-14  Werner Koch  <wk@gnupg.org>

	* arcfour.c (do_encrypt_stream): Don't use increment op when
	assigning to the same variable.

2002-10-10  Timo Schulz  <ts@winpt.org>

	* pubkey.c (gcry_pk_genkey): Check boundaries.

	* md.c (gcry_md_open): Check that algo is available and only
	valid flag values are used.
	(gcry_md_get_algo): Add error handling.

2002-09-26  Werner Koch  <wk@gnupg.org>

	* md.c: Include an OID for TIGER.
	* tiger.c (tiger_get_info): Use a regular OID.

2002-09-17  Werner Koch  <wk@gnupg.org>

	* random.c: Replaced mutex.h by the new ath.h.  Changed all calls.

2002-09-16  Werner Koch  <wk@gnupg.org>

	* arcfour.c (do_encrypt_stream): Use register modifier and modulo.
	According to Nikos Mavroyanopoulos this increases perfromace on
	i386 system noticable.  And I always tought gcc is clever enough.
	* md5.c (transform): Use register modifier.
	* rmd160.c (transform): Ditto.
	* sha1.c (transform): Ditto.  We hope that there are 6 free registers.
	* random.c (gcry_randomize): Rewrote to avoid malloc calls.

	* rndlinux.c (gather_random): Replaced remaining fprintfs by log_*.
	* arcfour.c (do_arcfour_setkey): Ditto.
	* twofish.c (do_twofish_setkey): Ditto.
	* rndegd.c (gather_random): Ditto.
	* rijndael.c (do_setkey): Ditto.
	* random.c (_gcry_random_dump_stats): Ditto.
	* primegen.c (_gcry_generate_elg_prime): Ditto.
	* des.c (_gcry_des_get_info): Ditto.
	* cast5.c (do_cast_setkey): Ditto.
	* blowfish.c (do_bf_setkey): Ditto.

2002-08-26  Werner Koch  <wk@gnupg.org>

	* des.c (weak_keys): Fixed one entry in the table and compared
	all entries against the literature.
	(selftest): Checksum the weak key table.

2002-08-21  Werner Koch  <wk@gnupg.org>

	* pubkey.c: Enable keygrip calculation for "openpgp-rsa".

2002-08-17  Werner Koch  <wk@gnupg.org>

	* cipher.c (setup_cipher_table): Don't overwrite the DES entry
	with the entry for DUMMY.

2002-08-14  Werner Koch  <wk@gnupg.org>

	* des.c (do_des_setkey,do_des_encrypt, do_des_decrypt): New.
	(_gcry_des_get_info): Support plain old DES.
	* cipher.c (setup_cipher_table): Put DES into the table.

2002-07-25  Werner Koch  <wk@gnupg.org>

	* rndunix.c (_gcry_rndunix_constructor): Prefixed with _gcry_.
	Noted by Stephan Austermuehle.

2002-07-08  Timo Schulz  <ts@winpt.org>

	* rndw32.c: Replaced the m_ memory functions with the real
	gcry_ functions. Renamed all g10_ prefixed functions to log_.

2002-06-12  Werner Koch  <wk@gnupg.org>

	* rsa.c (generate): Use e = 65537 for now.

2002-06-11  Werner Koch  <wk@gnupg.org>

	* pubkey.c (gcry_pk_get_keygrip): Allow a "protected-private-key".

2002-06-05  Timo Schulz  <ts@winpt.org>

	* cipher.c (gcry_cipher_encrypt, gcry_cipher_decrypt):
	Check that the input size is a multiple of the blocksize.

2002-05-23  Werner Koch  <wk@gnupg.org>

	* md.c (oid_table): Add an rsadsi OID for MD5.

2002-05-21  Werner Koch  <wk@gnupg.org>

	* primegen.c, elgamal.c, dsa.c (progress): Do not print anything
	by default.  Pass an extra identifying string to the callback and
	reserved 2 argumenst for current and total counters.  Changed the
	register function prototype.

2002-05-17  Werner Koch  <wk@gnupg.org>

	* rndegd.c (rndegd_constructor): Fixed name of register function
	and prefixed the function name with _gcry_.
	* rndw32.c (rndw32_constructor): Ditto.
	* tiger.c (tiger_constructor): Ditto.

	* Makefile.am: Removed all dynamic loading stuff.
	* dynload.c: Ditto. Now only used for the constructor system.

2002-05-15  Werner Koch  <wk@gnupg.org>

	* random.c (gcry_random_bytes,gcry_random_bytes_secure)
	(gcry_randomize): Make sure we are initialized.

2002-05-14  Werner Koch  <wk@gnupg.org>

	Changed license of most files to the LGPL.

2002-05-02  Werner Koch  <wk@gnupg.org>

	* random.c (_gcry_fast_random_poll): Initialize the module so the
	mutex can be used.

	* primegen.c (small_prime_numbers): Moved table from smallprime.c
	* smallprime.c: File removed.

	* des.c (leftkey_swap, rightkey_swap, working_memcmp): Made static.

	* cipher.c (gcry_cipher_map_name): Map "RIJNDAEL" to "AES".
	* rijndael.c (rijndael_get_info): We do only support a 128 bit
	blocksize so it makes sense to change the algorithm strings to
	AES.

	* tiger.c (tiger_final): Removed superfluous token pasting operators.
	* md5.c (md5_final): Ditto.

2002-04-30  Werner Koch  <wk@gnupg.org>

	* cipher.c: Fixed list of copyright years.

2002-03-18  Werner Koch  <wk@gnupg.org>

	* random.c (initialize): Initialize the new pool lock mutex.
	(_gcry_fast_random_poll): Add locking and moved main
	code out to...
	(do_fast_random_poll): new function.
	(read_pool): Use the new function here.
	(get_random_bytes): Add locking.
	(_gcry_update_random_seed_file): Ditto.

2002-03-11  Werner Koch  <wk@gnupg.org>

	* md.c: Add rsaSignatureWithripemd160 to OID table.

2002-02-20  Werner Koch  <wk@gnupg.org>

	* sha1.c: Removed a left over comment note.  The code has been
	rewritten from scratch in 1998.  Thanks to Niels Möller for
	reporting this misleading comment.

2002-02-18  Werner Koch  <wk@gnupg.org>

	* rndunix.c (rndunix_constructor): Use the the new prefixed
	function name.  Reported by Jordi Mallach.

2002-02-10  Werner Koch  <wk@gnupg.org>

	* random.c (mix_pool): Carry an extra failsafe_digest buffer
	around to make the function more robust.

2002-02-08  Werner Koch  <wk@gnupg.org>

	* random.c (add_randomness): Xor new data into the pool and not
	just copy it.  This avoids any choosen input attacks which are not
	serious in our setting because an outsider won't be able to mix
	data in and even then we keep going with a PRNG.  Thanks to Stefan
	Keller for pointing this out.

2002-01-04  Werner Koch  <wk@gnupg.org>

	* pubkey.c (gcry_pk_genkey): Do not release skey - it is static.

	* primegen.c (gen_prime): Of course we should use set_bit
	and not set_highbit to set the second high bit.

2001-12-18  Werner Koch  <wk@gnupg.org>

	* rsa.c (generate): Loop until we find the exact modulus size.
	Changed the exponent to 41.
	(rsa_get_info): s/usage/r_usage/ to avoid shadow warnings.
	* primegen.c (gen_prime): Set 2 high order bits for secret primes.

	* Makefile.am (DISTCLEANFILES): Include construct.c.

2001-12-17  Werner Koch  <wk@gnupg.org>

	* pubkey.c (gcry_pk_get_keygrip): New - experimental.

2001-12-11  Werner Koch  <wk@gnupg.org>

	* cipher.c: Added OIDs for AES.
	(gcry_cipher_mode_from_oid): New.
	(gcry_cipher_map_name): Moved OID search code to ..
	(search_oid): .. new function.

2001-12-10  Werner Koch  <wk@gnupg.org>

	* pubkey.c (gcry_pk_encrypt): Find the signature algorithm by name
	and not by number.

	* pubkey.c (gcry_pk_encrypt,gcry_pk_decrypt,gcry_pk_sign)
	(gcry_pk_verify,gcry_pk_testkey, gcry_pk_genkey)
	(gcry_pk_get_nbits): Release the arrays.  Noted by Nikos
	Mavroyanopoulos.

2001-12-06  Werner Koch  <wk@gnupg.org>

	* cipher.c (gcry_cipher_map_name): Look also for OIDs prefixed
	with "oid."  or "OID.".

2001-12-05  Werner Koch  <wk@gnupg.org>

	* pubkey.c (algo_info_table): Fixed entry for openpgp-rsa.

2001-11-24  Werner Koch  <wk@gnupg.org>

	* pubkey.c: Added the rsaEncryption OID to the tables.
	(sexp_to_key): Add an arg to return the index of the algorithm,
	changed all callers.
	(gcry_pk_sign): Find the signature algorithm by name and not by
	number.
	(gcry_pk_get_nbits): Fixed so that we can now really pass a secret
	key to get the result.

	* md.c (gcry_md_map_name): Look also for OIDs prefixed with "oid."
	or "OID." so that an OID string can be used as an S-Exp token.

2001-11-20  Werner Koch  <wk@gnupg.org>

	* md.c (gcry_md_map_name): Lookup by OID if the the name begins
	with a digit.
	(oid_table): New.

2001-11-16  Werner Koch  <wk@gnupg.org>

	* md.c (gcry_md_info): New operator GCRYCTL_IS_ALGO_ENABLED.

2001-11-07  Werner Koch  <wk@gnupg.org>

	* md.c (gcry_md_hash_buffer): Close the handle which was left open
	for algorithms other than rmd160.

2001-08-08  Werner Koch  <wk@gnupg.org>

	* rndw32.c (gather_random): Use toolhelp in addition to the NT
	gatherer for Windows2000.  Suggested by Sami Tolvanen.

	* random.c (read_pool): Fixed length check, this used to be one
	byte to strict.  Made an assert out of it because the caller has
	already made sure that only poolsize bytes are requested.
	Reported by Marcus Brinkmann.

2001-08-03  Werner Koch  <wk@gnupg.org>

	* cipher.c (cipher_encrypt, cipher_decrypt): Prepare to return
	errors. We have to change the interface to all ciphers to make
	this really work but we should do so to prepare for hardware
	encryption modules.
	(gcry_cipher_encrypt, gcry_cipher_decrypt): Return the error and
	set lasterr.
	(gcry_cipher_ctl): Make sure that errors from setkey are returned.

2001-08-02  Werner Koch  <wk@gnupg.org>

	* rndlinux.c (gather_random): casted a size_t arg to int so that
	the format string is correct.  Casting is okay here and avoids
	translation changes.

	* random.c (fast_random_poll): Do not check the return code of
	getrusage.

	* rndunix.c: Add a signal.h header to avoid warnings on Solaris 7
	and 8.

	* tiger.c (print_abc,print_data): Removed.

	* rijndael.c, des.c, blowfish.c, twofish.c, cast5.c, arcfour.c
	(burn_stack): New.  Add wrappers for most functions to be able to
	call burn_stack after the function invocation. This methods seems
	to be the most portable way to zeroise the stack used. It does
	only work on stack frame based machines but it is highly portable
	and has no side effects.  Just setting the automatic variables at
	the end of a function to zero does not work well because the
	compiler will optimize them away - marking them as volatile would
	be bad for performance.
	* md5.c, sha1.c, rmd160.c, tiger.c (burn_stack): Likewise.
	* random.c (burn_stack): New.
	(mix_pool): Use it here to burn the stack of the mixblock function.

	* primegen.c (_gcry_generate_elg_prime): Freed q at 3 places.
	Thanks to Tommi Komulainen.

	* arcfour.c (arcfour_setkey): Check the minimim keylength against
	bytes and not bits.
	(selftest): Must reset the key before decryption.

2001-05-31  Werner Koch  <wk@gnupg.org>

	* sha1.c (sha1_init): Made static.

        Changed all g10_ prefixed function names as well as some mpi_
	function names to cope with the introduced naming changes.

	* md.c (prepare_macpads): Made key const.

2001-05-28  Werner Koch  <wk@gnupg.org>

	* rndegd.c (gather_random): Removed the use of tty_printf.

2001-03-29  Werner Koch  <wk@gnupg.org>

	* md5.c (md5_final): Fixed calculation of hashed length.  Thanks
	to disastry@saiknes.lv for pointing out that it was horrible wrong
	for more than 512MB of input.
	* sha1.c (sha1_final): Ditto.
	* rmd160.c (rmd160_final): Ditto.
	* tiger.c (tiger_final): Ditto.

	* blowfish.c (encrypt,do_encrypt): Changed name to do_encrypt to
	avoid name clashes with an encrypt function in stdlib.h of
	Dynix/PIX.  Thanks to Gene Carter.
	* elgamal.c (encrypt,do_encrypt): Ditto.

	* twofish.c (gnupgext_enum_func): Use only when when compiled as a
	module.
	* rijndael.c (gnupgext_enum_func): Ditto.

	* tiger.c (tiger_get_info): Return "TIGER192" and not just
	"TIGER".  By Edwin Woudt.

	* random.c: Always include time.h - standard requirement.  Thanks
	to James Troup.

	* rndw32.c: Fixes to the macros.

2001-01-11  Werner Koch  <wk@gnupg.org>

	* cipher.c (cipher_encrypt,gcry_cipher_encrypt): Use blocksize and
	not 8.

2000-12-19  Werner Koch  <wk@gnupg.org>

 	Major change:
	Removed all GnuPG stuff and renamed this piece of software
	to gcrypt.

2000-11-14  Werner Koch  <wk@gnupg.org>

	* dsa.c (test_keys): Replaced mpi_alloc by gcry_mpi_new and
	mpi_free by gcry_mpi_release.
	* elgamal.c (test_keys,generate): Ditto, also for mpi_alloc_secure.
	* rsa.c (test_keys,generate,rsa_verify): Ditto.
	* primegen.c (generate_elg_prime): Ditto.
	(gen_prime): Ditto and removed nlimbs.

	* rsa.c (generate): Allocate 2 more vars in secure memory.

	* Makefile.am (OMIT_DEPENDENCIES): Hack to work around dependency
	problems.

2000-10-09  Werner Koch  <wk@gnupg.org>

	* arcfour.c, arcfour.h: New.
	* cipher.c (cipher_encrypt, cipher_decrypt): Add stream mode.
	(setup_cipher_table): Add Arcfour.
	(gcry_cipher_open): Kludge to allow stream mode.

Wed Oct  4 13:16:18 CEST 2000  Werner Koch  <wk@openit.de>

        * sha1.c (transform): Use rol() macro.  Actually this is not needed
        for a newer gcc but there are still aoter compilers.

        * rsa.c (test_keys): Use new random function.

        * md.c (gcry_md_setkey): New function to overcome problems with
        const conflics.
        (gcry_md_ctl): Pass set key to the new functions.

        * rijndael.c: New.
        * cipher.c: Add Rijndael support.

Mon Sep 18 16:35:45 CEST 2000  Werner Koch  <wk@openit.de>

        * rndlinux.c (open_device): Loose random device checking.
        By Nils Ellmenreich.

        * random.c (fast_random_poll): Check ENOSYS for getrusage.
        * rndunix.c:  Add 2 sources for QNX. By Sam Roberts.

        * pubkey.c (gcry_pk_algo_info): Add GCRYCTL_GET_ALGO_USAGE.

        * rsa.c: Changed the comment about the patent.
        (secret): Speed up by using the CRT.  For a 2k keys this
        is about 3 times faster.
        (stronger_key_check): New but unused code to check the secret key.
        * Makefile.am: Included rsa.[ch].
        * pubkey.c: Enabled RSA support.
        (pubkey_get_npkey): Removed RSA workaround.

Mon Jul 31 10:04:47 CEST 2000  Werner Koch  <wk@openit.de>

  * pubkey.c: Replaced all gcry_sexp_{car,cdr}_{data,mpi} by the new
  gcry_sexp_nth_{data,mpi} functions.

Tue Jul 25 17:44:15 CEST 2000  Werner Koch  <wk@openit.de>

  * pubkey.c (exp_to_key,sexp_to_sig,sexp_to_enc,gcry_pk_encrypt,
    gcry_pk_decrypt,gcry_pk_sign,gcry_pk_genkey): Changed to work with
    the new S-Exp interface.

Mon Jul 17 16:35:47 CEST 2000  Werner Koch  <wk@>

  * random.c (gather_faked): Replaced make_timestamp by time(2) again.

Fri Jul 14 19:38:23 CEST 2000  Werner Koch  <wk@>

  * md.c (gcry_md_ctl): Support GCRYCTL_{START,STOP}_DUMP.

  * Makefile.am: Never compile mingw32 as module.

  * Makefile.am: Tweaked module build and removed libtool

  * Makefile.am:  Replaced -O1 by -O. Suggested by Alec Habig.

  * elgamal.c (sign): Removed inactive code.

  * rsa.c, rsa.h: New based on the old module version (only in CVS for now).
  * pubkey.c (setup_pubkey_table): Added commented support for RSA.

  * rndunix.c (waitpid): New. For UTS 2.1.  All by Dave Dykstra.
  (my_popen): Do the FD_CLOEXEC only if it is available
  (start_gatherer): Cope with missing _SC_OPEN_MAX

  * rndunix.c: Add some more headers for QNX. By Sam Roberts.

  * rndegd.c (gather_random): Shortcut level 0.
  * rndunix.c (gather_random): Ditto.
  * rndw32.c (gather_random): Ditto.

  * rndw32.c: Replaced with code from Cryptlib and commented the old stuff.
  * rndw32.c: Add some debuging code enabled by an environment variable.

  * random.c (read_seed_file): Binary open for DOSish system
  (update_random_seed_file): Ditto.
  * random.c [MINGW32]: Include process.h for getpid.
  * random.c (fast_random_poll): Add clock_gettime() as fallback for
  system which support this POSIX.4 fucntion. By Sam Roberts.

  * random.c (read_seed_file): Removed the S_ISLNK test becuase it
  is already covered by !S_ISREG and is not defined in Unixware.
  Reported by Dave Dykstra.
  (update_random_seed_file): Silently ignore update request when pool
  is not filled.

  * random.c (read_seed_file): New.
  (set_random_seed_file): New.
  (read_pool): Try to read the seeding file.
  (update_random_seed_file): New.

  (read_pool): Do an initial extra seeding when level 2 quality random
  is requested the first time.	This requestes at least POOLSIZE/2 bytes
  of entropy.  Compined with the seeding file this should make normal
  random bytes cheaper and increase the quality of the random bytes
  used for key generation.

  * random.c (read_pool): Print a more friendly error message in
  cases when too much random is requested in one call.

  * random.c (fast_random_poll): Check whether RUSAGE_SELF is defined;
  this is not the case for some ESIX and Unixware, although they have
  getrusage().

  * primegen.c (generate_elg_prime): All primes are now generated with
  the lowest random quality level.  Because they are public anyway we
  don't need stronger random and by this we do not drain the systems
  entropy so much.

  * primegen.c (register_primegen_progress): New.
  * dsa.c (register_pk_dsa_progress): New.
  * elgamal.c (register_pk_elg_progress): New.

  * elgamal.c (wiener_map): New.
  (gen_k): Use a much smaller k.
  (generate): Calculate the qbits using the wiener map and
  choose an x at a size comparable to the one choosen in gen_k

  * rmd160.c (rmd160_get_info): Moved casting to the left side due to a
  problem with UTS4.3.	Suggested by Dave Dykstra.
  * sha1.c (sha1_get_info): Ditto.
  * tiger.c (tiger_get_info): Ditto.
  * md5.c (md5_get_info): Ditto
  * des.c (des_get_info): Ditto.
  * blowfish.c (blowfish_get_info): Ditto.
  * cast5.c (cast5_get_info): Ditto.
  * twofish.c (twofish_get_info): Ditto.

Fri Mar 24 11:25:45 CET 2000  Werner Koch  <wk@openit.de>

	* md.c (md_open): Add hmac arg and allocate space for the pads.
	(md_finalize): Add HMAC support.
	(md_copy): Ditto.
	(md_close): Ditto.
	(gcry_md_reset): Ditto.
	(gcry_md_ctl): Ditto.
	(prepare_macpdas): New.

Mon Mar 13 19:22:46 CET 2000  Werner Koch  <wk@openit.de>

	* md.c (gcry_md_hash_buffer): Add support for the other algorithms.

Mon Jan 31 16:37:34 CET 2000  Werner Koch  <wk@gnupg.de>

	* genprime.c (generate_elg_prime): Fixed returned factors which never
	worked for non-DSA keys.

Thu Jan 27 18:00:44 CET 2000  Werner Koch  <wk@gnupg.de>

	* pubkey.c (sexp_to_key): Fixed mem leaks in case of errors.

Mon Jan 24 22:24:38 CET 2000  Werner Koch  <wk@gnupg.de>

	* pubkey.c (gcry_pk_decrypt): Implemented.
	(gcry_pk_encrypt): Implemented.
	(gcry_pk_testkey): New.
	(gcry_pk_genkey): New.
	(pubkey_decrypt): Made static.
	(pubkey_encrypt): Ditto.
	(pubkey_check_secret_key): Ditto.
	(pubkey_generate): Ditto.

Mon Jan 24 13:04:28 CET 2000  Werner Koch  <wk@gnupg.de>

	* pubkey.c (pubkey_nbits): Removed and replaced by ...
	(gcry_pk_get_nbits): this new one.

Wed Dec  8 21:58:32 CET 1999  Werner Koch  <wk@gnupg.de>

	* dsa.c: s/mpi_powm/gcry_mpi_powm/g
	* elgamal.c: Ditto.
	* primegen.c: Ditto.

	* : Replaced g10_opt_verbose by g10_log_verbosity().

	* Makefile.am (INCLUDES): removed intl, add ../gcrypt

Fri Nov 19 17:15:20 CET 1999  Werner Koch  <wk@gnupg.de>

	* dynload.c (cmp_filenames): New to replaced compare_filename() in
	module.
	(register_cipher_extension): Removed the tilde expansion stuff.
	* rndeg.c (my_make_filename): New.

	* : Replaced header util.h by g10lib.h

	* random.c (gather_faked): Replaced make_timestamp by time(2).
	Disabled wrning printed with tty_printf.
	* rndlinux.c (gather_random): Always use fprintf instead of tty_xxx;
	this should be replaced by a callback function.

	* primegen.c (gen_prime): Use gcry_mpi_randomize.
	(is_prime): Ditto.
	* elgamal.c (test_keys): Ditto.
	* dsa.c (test_keys): Ditto.

	* cipher.c (gcry_cipher_close): Die on invalid handle.

Mon Nov 15 21:36:02 CET 1999  Werner Koch  <wk@gnupg.de>

	* elgamal.c (gen_k): Use the new random API.
	(generate): Ditto.
	* dsa.c (gen_k): Ditto.
	(generate): Ditto.

Sat Nov 13 17:44:23 CET 1999  Werner Koch  <wk@gnupg.de>

	* pubkey.c (disable_pubkey_algo): Made static.
	(gcry_pk_ctl): New.

	* random.c (get_random_bits): Renamed to ...
	(get_random_bytes): ... this and made static.
	(gcry_random_bytes): New.
	(gcry_random_bytes_secure): New.
	(randomize_buffer): Renamed to ...
	(gcry_randomize): ...this.

	* md.c (gcry_md_hash_buffer): New.

	* pubkey.c (gcry_pk_algo_info): 4 new commands.
	(pubkey_get_npkey): Made static.
	(pubkey_get_nskey): Made static.
	(pubkey_get_nsig): Made static.
	(pubkey_get_nenc): Made static.

	* pubkey.c: Removed all G10ERR_xxx.
	* cipher.c: Changed all GCRYERR_INV_ALGO to GCRYERR_INV_CIPHER_ALGO.
	* md.c: Changed all GCRYERR_INV_ALGO to GCRYERR_INV_MD_ALGO.
	* cast5.c (cast_setkey): Changed errocodes to GCRYERR_xxx.
	* blowfish.c: Ditto.
	* des.c: Ditto.
	* twofish.c: Ditto.
	* dsa.c: Ditto.
	* elgamal.c: Ditto.

	* g10c.c: Removed

	* cipher.c (gcry_cipher_open): Replaced alloc functions and return NULL
	if we are out of core.
	* dynload.c: Replaced all memory allocation functions.
	* md.c: Ditto.
	* primegen.c: Ditto.
	* pubkey.c: Ditto.
	* random.c: Ditto.
	* rndw32.c: Ditto.
	* elgamal.c: Ditto.
	* dsa.c: Ditto.

Tue Oct 26 14:10:21 CEST 1999  Werner Koch  <wk@gnupg.de>

	* elgamal.c (sign): Hugh found strange code here. Replaced by BUG().

	* cipher.c: Merged with gcrypt/symapi.c.

	* pubkey.c (string_to_pubkey_algo): Renamed function to ...
	(gcry_pk_map_name): ... this.
	(pubkey_algo_to_string): Renamed function to ...
	(gcry_pk_algo_name): ... this.
	(gcry_pk_algo_info): New.
	* pubkey.c: Merged with gcrypt/pkapi.c.

	* md.c (md_reset): Clear finalized; thanks to Ulf Moeller for
	fixing this bug.

	* md.c: Merged with gcrypt/mdapi.c

Wed Sep 15 14:39:59 CEST 1999  Michael Roth <mroth@nessie.de>

	* des.c: Various speed improvements: One bit pre rotation
	  trick after initial permutation (Richard Outerbridge).
	  Finished test of SSLeay Tripple-DES patterns.

Wed Sep 15 16:22:17 CEST 1999  Werner Koch  <wk@isil.d.shuttle.de>

	* rndw32.c: New.

Mon Sep 13 10:51:29 CEST 1999  Werner Koch  <wk@isil.d.shuttle.de>

	* bithelp.h: New.
	* rmd160.h, sha1.h, md5.h: Use the rol macro from bithelp.h

Tue Sep  7 16:23:36 CEST 1999  Werner Koch  <wk@isil.d.shuttle.de>

	* Makefile.am: Fixed seds for latest egcc. By Ollivier Robert.

Mon Sep  6 19:59:08 CEST 1999  Werner Koch  <wk@isil.d.shuttle.de>

	* des.c (selftest): Add some testpattern

Mon Aug 30 20:38:33 CEST 1999  Werner Koch  <wk@isil.d.shuttle.de>

	* cipher.c (do_cbc_encrypt): Fixed serious bug occuring when not using
	in place encryption. Pointed out by Frank Stajano.

Mon Jul 26 09:34:46 CEST 1999  Werner Koch  <wk@isil.d.shuttle.de>

	* md5.c (md5_final): Fix for a SCO cpp bug.

Thu Jul 15 10:15:35 CEST 1999  Werner Koch  <wk@isil.d.shuttle.de>

	* elgamal.c (elg_check_secret_key,elg_encrypt
	elg_decrypt,elg_sign,elg_verify): Sanity check on the args.
	* dsa.c (dsa_check_secret_key,dsa_sign,dsa_verify): Ditto.

	* pubkey.c (disable_pubkey_algo): New.
	(check_pubkey_algo2): Look at disabled algo table.
	* cipher.c (disable_cipher_algo): New.
	(check_cipher_algo): Look at disabled algo table.

Wed Jul  7 13:08:40 CEST 1999  Werner Koch  <wk@isil.d.shuttle.de>

	* Makefile.am: Support for libtool.

Fri Jul  2 11:45:54 CEST 1999  Werner Koch  <wk@isil.d.shuttle.de>

	* dsa.c (gen_k): Changed algorithm to consume less random bytes
	* elgamal.c (gen_k): Ditto.

	* random.c (random_dump_stats): New.

Thu Jul  1 12:47:31 CEST 1999  Werner Koch  <wk@isil.d.shuttle.de>

	* primegen.c, elgamal.c, dsa.c (progess): New and replaced all
	fputc with a call to this function.

Sat Jun 26 12:15:59 CEST 1999  Werner Koch  <wk@isil.d.shuttle.de>

	* rndegd.c (do_write): s/ssize_t/int/ due to SunOS 4.1 probs.

	* cipher.c (do_cbc_encrypt, do_cbc_decrypt): New.

	* dynload.c (HAVE_DL_SHL_LOAD): Map hpux API to dlopen (Dave Dykstra).
	* Makefile.am (install-exec-hook): Removed.

Sun May 23 14:20:22 CEST 1999  Werner Koch  <wk@isil.d.shuttle.de>

	* cipher.c (setup_cipher_table): Enable Twofish

	* random.c (fast_random_poll): Disable use of times() for mingw32.

Mon May 17 21:54:43 CEST 1999  Werner Koch  <wk@isil.d.shuttle.de>

	* dynload.c (register_internal_cipher_extension): Minor init fix.

Tue May  4 15:47:53 CEST 1999  Werner Koch  <wk@isil.d.shuttle.de>

	* primegen.c (gen_prime): Readded the Fermat test. Fixed the bug
	that we didn't correct for step when passing the prime to the
	Rabin-Miller test which led to bad performance (Stefan Keller).
	(check_prime): Add a first Fermat test.

Sun Apr 18 10:11:28 CEST 1999  Werner Koch  <wk@isil.d.shuttle.de>

	* cipher.c (cipher_setiv): Add ivlen arg, changed all callers.

	* random.c (randomize_buffer): alway use secure memory because
	we can't use m_is_secure() on a statically allocated buffer.

	* twofish.c: Replaced some macros by a loop to reduce text size.
	* Makefile.am (twofish): No more need for sed editing.

Fri Apr  9 12:26:25 CEST 1999  Werner Koch  <wk@isil.d.shuttle.de>

	* cipher.c (cipher_open): Reversed the changes for AUTO_CFB.

	* blowfish.c: Dropped the Blowfish 160 mode.
	* cipher.c (cipher_open): Ditto.
	(setup_cipher_table): Ditto.  And removed support of twofish128

Wed Apr  7 20:51:39 CEST 1999  Werner Koch  <wk@isil.d.shuttle.de>

	* random.c (get_random_bits): Can now handle requests > POOLSIZE

	* cipher.c (cipher_open): Now uses standard CFB for automode if
	the blocksize is gt 8 (according to rfc2440).

	* twofish.c: Applied Matthew Skala's patches for 256 bit key.

Tue Apr  6 19:58:12 CEST 1999  Werner Koch  <wk@isil.d.shuttle.de>

	* random.c (get_random_bits): Can now handle requests > POOLSIZE

	* cipher.c (cipher_open): Now uses standard CFB for automode if
	the blocksize is gt 8 (according to rfc2440).

Sat Mar 20 11:44:21 CET 1999  Werner Koch  <wk@isil.d.shuttle.de>

	* rndlinux.c (tty_printf) [IS_MODULE]: Removed.

	* rndegd.c (gather_random): Some fixes.

Wed Mar 17 13:09:03 CET 1999  Werner Koch  <wk@isil.d.shuttle.de>

	* rndegd.c (do_read): New.
	(gather_random): Changed the implementation.

Mon Mar  8 20:47:17 CET 1999  Werner Koch  <wk@isil.d.shuttle.de>

	* dynload.c (DLSYM_NEEDS_UNDERSCORE): Renamed.

Fri Feb 26 17:55:41 CET 1999  Werner Koch  <wk@isil.d.shuttle.de>

	* md.c: Nearly a total rewrote.

Wed Feb 24 11:07:27 CET 1999  Werner Koch  <wk@isil.d.shuttle.de>

	* cipher.c (context): Fixed alignment
	* md.c: Ditto.

	* rndegd.c: New

Mon Feb 22 20:04:00 CET 1999  Werner Koch  <wk@isil.d.shuttle.de>

	* rndegd.c: New.

Wed Feb 10 17:15:39 CET 1999  Werner Koch  <wk@isil.d.shuttle.de>

	* Makefile.am: Modules are now figured out by configure
	* construct.c: New. Generated by configure. Changed all modules
	to work with that.
	* sha1.h: Removed.
	* md5.h: Removed.

	* twofish.c: Changed interface to allow Twofish/256

	* rndunix.c (start_gatherer): Die on SIGPIPE.

Wed Jan 20 18:59:49 CET 1999  Werner Koch  <wk@isil.d.shuttle.de>

	* rndunix.c (gather_random): Fix to avoid infinite loop.

Sun Jan 17 11:04:33 CET 1999  Werner Koch  <wk@isil.d.shuttle.de>

	* des.c (is_weak_key): Replace system memcmp due to bugs
	in SunOS's memcmp.
	(des_get_info): Return error on failed selftest.
	* twofish.c (twofish_setkey): Return error on failed selftest or
	invalid keylength.
	* cast5.c (cast_setkey): Ditto.
	* blowfish.c (bf_setkey): Return error on failed selftest.

Tue Jan 12 11:17:18 CET 1999  Werner Koch  <wk@isil.d.shuttle.de>

	* random.c (random_is_faked): New.

	* tiger.c: Only compile if we have the u64 type

Sat Jan  9 16:02:23 CET 1999  Werner Koch  <wk@isil.d.shuttle.de>

	* rndunix.c (gather_random): check for setuid.

	* Makefile.am: Add a way to staically link random modules

Thu Jan  7 18:00:58 CET 1999  Werner Koch  <wk@isil.d.shuttle.de>

	* md.c (md_stop_debug): Do a flush first.
	(md_open): size of buffer now depends on the secure parameter

Sun Jan  3 15:28:44 CET 1999  Werner Koch  <wk@isil.d.shuttle.de>

	* rndunix.c (start_gatherer): Fixed stupid ==/= bug

1998-12-31  Geoff Keating  <geoffk@ozemail.com.au>

	* des.c (is_weak_key): Rewrite loop end condition.

Tue Dec 29 14:41:47 CET 1998  Werner Koch  <wk@isil.d.shuttle.de>

	* random.c: add unistd.h for getpid().
	(RAND_MAX): Fallback value for Sun.

Wed Dec 23 17:12:24 CET 1998  Werner Koch  <wk@isil.d.shuttle.de>

	* md.c (md_copy): Reset debug.

Mon Dec 14 21:18:49 CET 1998  Werner Koch  <wk@isil.d.shuttle.de>

	* random.c (read_random_source): Changed the interface to the
	random gathering function.
	(gather_faked): Use new interface.
	* dynload.c (dynload_getfnc_fast_random_poll): Ditto.
	(dynload_getfnc_gather_random): Ditto.
	* rndlinux.c (gather_random): Ditto.
	* rndunix.c (gather_random): Ditto.

Sat Dec 12 18:40:32 CET 1998  Werner Koch  <wk@isil.d.shuttle.de>

	* dynload.c (SYMBOL_VERSION): New to cope with system which needs
	underscores.

	* rndunix.c: Rewrote large parts

Thu Dec 10 20:15:36 CET 1998  Werner Koch  <wk@isil.d.shuttle.de>

	* dynload.c (load_extension): increased needed verbosity level.

	* random.c (fast_random_poll): Fallback to a default fast random
	poll function.
	(read_random_source): Always use the faked entroy gatherer if no
	gather module is available.
	* rndlinux.c (fast_poll): Removed.
	* rndunix.c (fast_poll): Removed.


Wed Nov 25 12:33:41 1998  Werner Koch  (wk@isil.d.shuttle.de)

	* rand-*.c: Removed.
	* rndlinux.c : New.
	* rndunix.c : New.
	* random.c : Restructured the interface to the gather modules.
	(intialize): Call constructor functions
	(read_radnom_source): Moved to here.
	* dynload.c (dynload_getfnc_gather_random): New.
	(dynload_getfnc_fast_random_poll): New.
	(register_internal_cipher_extension): New.
	(register_cipher_extension): Support of internal modules.

Sun Nov  8 17:44:36 1998  Werner Koch  (wk@isil.d.shuttle.de)

	* rand-unix.c (read_random_source): Removed the assert.

Mon Oct 19 18:34:30 1998  me,,,  (wk@tobold)

	* pubkey.c: Hack to allow us to give some info about RSA keys back.

Thu Oct 15 11:47:57 1998  Werner Koch  (wk@isil.d.shuttle.de)

	* dynload.c: Support for DLD

Wed Oct 14 12:13:07 1998  Werner Koch  (wk@isil.d.shuttle.de)

	* rand-unix.c: Now uses names from configure for /dev/random.

1998-10-10  SL Baur  <steve@altair.xemacs.org>

	* Makefile.am: fix sed -O substitutions to catch -O6, etc.

Tue Oct  6 10:06:32 1998  Werner Koch  (wk@isil.d.shuttle.de)

	* rand-unix.c (HAVE_GETTIMEOFDAY): Fixed (was ..GETTIMEOFTIME :-)
	* rand-dummy.c (HAVE_GETTIMEOFDAY): Ditto.

Mon Sep 28 13:23:09 1998  Werner Koch  (wk@isil.d.shuttle.de)

	* md.c (md_digest): New.
	(md_reset): New.

Wed Sep 23 12:27:02 1998  Werner Koch  (wk@isil.d.shuttle.de)

	* tiger.c (TIGER_CONTEXT): moved "buf", so that it is 64 bit aligned.

Mon Sep 21 06:22:53 1998  Werner Koch  (wk@(none))

	* des.c: Some patches from Michael.

Thu Sep 17 19:00:06 1998  Werner Koch  (wk@(none))

	* des.c : New file from Michael Roth <mroth@nessie.de>

Mon Sep 14 11:10:55 1998  Werner Koch  (wk@(none))

	* blowfish.c (bf_setkey): Niklas Hernaeus patch to detect weak keys.

Mon Sep 14 09:19:25 1998  Werner Koch  (wk@(none))

	* dynload.c (RTLD_NOW): Now defined to 1 if it is undefined.

Mon Sep  7 17:04:33 1998  Werner Koch  (wk@(none))

	* Makefile.am: Fixes to allow a different build directory

Thu Aug  6 17:25:38 1998  Werner Koch,mobil,,,	(wk@tobold)

	* random.c (get_random_byte): Removed and changed all callers
	to use get_random_bits()

Mon Jul 27 10:30:22 1998  Werner Koch  (wk@(none))

	* cipher.c : Support for other blocksizes
	(cipher_get_blocksize): New.
	* twofish.c: New.
	* Makefile.am: Add twofish module.

Mon Jul 13 21:30:52 1998  Werner Koch  (wk@isil.d.shuttle.de)

	* random.c (read_pool): Simple alloc if secure_alloc is not set.
	(get_random_bits): Ditto.

Thu Jul  9 13:01:14 1998  Werner Koch  (wk@isil.d.shuttle.de)

	* dynload.c (load_extension): Function now nbails out if
	the program is run setuid.

Wed Jul  8 18:58:23 1998  Werner Koch  (wk@isil.d.shuttle.de)

	* rmd160.c (rmd160_hash_buffer): New.

Thu Jul  2 10:50:30 1998  Werner Koch  (wk@isil.d.shuttle.de)

	* cipher.c (cipher_open): algos >=100 use standard CFB

Thu Jun 25 11:18:25 1998  Werner Koch  (wk@isil.d.shuttle.de)

	* Makefile.am: Support for extensions

Thu Jun 18 12:09:38 1998  Werner Koch  (wk@isil.d.shuttle.de)

	* random.c (mix_pool): simpler handling for level 0

Mon Jun 15 14:40:48 1998  Werner Koch  (wk@isil.d.shuttle.de)

	* tiger.c: Removed from dist, will reappear as dynload module

Sat Jun 13 14:16:57 1998  Werner Koch  (wk@isil.d.shuttle.de)

	* pubkey.c: Major changes to allow extensions. Changed the inteface
	of all public key ciphers and added the ability to load extensions
	on demand.

	* misc.c: Removed.

Wed Jun 10 07:52:08 1998  Werner Koch,mobil,,,	(wk@tobold)

	* dynload.c: New.
	* cipher.c: Major changes to allow extensions.

Mon Jun  8 22:43:00 1998  Werner Koch  (wk@isil.d.shuttle.de)

	* cipher.c: Major internal chnages to support extensions.
	* blowfish.c (blowfish_get_info): New and made all internal
	functions static, changed heder.
	* cast5.c (cast5_get_info): Likewise.

Mon Jun  8 12:27:52 1998  Werner Koch  (wk@isil.d.shuttle.de)

	* tiger.c (transform): Fix for big endian

	* cipher.c (do_cfb_decrypt): Big endian fix.

Fri May 22 07:30:39 1998  Werner Koch  (wk@isil.d.shuttle.de)

	* md.c (md_get_oid): Add a new one for TIGER.

Thu May 21 13:24:52 1998  Werner Koch  (wk@isil.d.shuttle.de)

	* cipher.c: Add support for a dummy cipher

Thu May 14 15:40:36 1998  Werner Koch  (wk@isil.d.shuttle.de)

	* rmd160.c (transform): fixed sigbus - I should better
	add Christian von Roques's new implemenation of rmd160_write.

Fri May  8 18:07:44 1998  Werner Koch  (wk@isil.d.shuttle.de)

	* rand-internal.h, rand-unix.c, rand-w32.c, rand_dummy.c: New
	* random.c: Moved system specific functions to rand-****.c

Fri May  8 14:01:17 1998  Werner Koch  (wk@isil.d.shuttle.de)

	* random.c (fast_random_poll): add call to gethrtime.

Tue May  5 21:28:55 1998  Werner Koch  (wk@isil.d.shuttle.de)

	* elgamal.c (elg_generate): choosing x was not correct, could
	yield 6 bytes which are not from the random pool, tsss, tsss..

Tue May  5 14:09:06 1998  Werner Koch  (wk@isil.d.shuttle.de)

	* primegen.c (generate_elg_prime): Add arg mode, changed all
	callers and implemented mode 1.

Mon Apr 27 14:41:58 1998  Werner Koch  (wk@isil.d.shuttle.de)

	* cipher.c (cipher_get_keylen): New.

Sun Apr 26 14:44:52 1998  Werner Koch  (wk@isil.d.shuttle.de)

	* tiger.c, tiger.h: New.

Wed Apr  8 14:57:11 1998  Werner Koch  (wk@isil.d.shuttle.de)

	* misc.c (check_pubkey_algo2): New.

Tue Apr  7 18:46:49 1998  Werner Koch  (wk@isil.d.shuttle.de)

	* cipher.c: New
	* misc.c (check_cipher_algo): Moved to cipher.c
	* cast5.c: Moved many functions to cipher.c
	* blowfish.c: Likewise.

Sat Apr  4 19:52:08 1998  Werner Koch  (wk@isil.d.shuttle.de)

	* cast5.c: Implemented and tested.

Wed Apr  1 16:38:27 1998  Werner Koch  (wk@isil.d.shuttle.de)

	* elgamal.c (elg_generate): Faster generation of x in some cases.

Thu Mar 19 13:54:48 1998  Werner Koch  (wk@isil.d.shuttle.de)

	* blowfish.c (blowfish_decode_cfb): changed XOR operation
	(blowfish_encode_cfb): Ditto.

Thu Mar 12 14:04:05 1998  Werner Koch  (wk@isil.d.shuttle.de)

	* sha1.c (transform): Rewrote

	* blowfish.c (encrypt): Unrolled for rounds == 16
	(decrypt): Ditto.

Tue Mar 10 16:32:08 1998  Werner Koch  (wk@isil.d.shuttle.de)

	* rmd160.c (transform): Unrolled the loop.

Tue Mar 10 13:05:14 1998  Werner Koch  (wk@isil.d.shuttle.de)

	* random.c (read_pool): Add pool_balance stuff.
	(get_random_bits): New.

	* elgamal.c (elg_generate): Now uses get_random_bits to generate x.


Tue Mar 10 11:33:51 1998  Werner Koch  (wk@isil.d.shuttle.de)

	* md.c (md_digest_length): New.

Tue Mar 10 11:27:41 1998  Werner Koch  (wk@isil.d.shuttle.de)

	* dsa.c (dsa_verify): Works.

Mon Mar  9 12:59:08 1998  Werner Koch  (wk@isil.d.shuttle.de)

	* dsa.c, dsa.h: Removed some unused code.

Wed Mar  4 10:39:22 1998  Werner Koch  (wk@isil.d.shuttle.de)

	* md.c (md_open): Add call to fast_random_poll.
	blowfish.c (blowfish_setkey): Ditto.

Tue Mar  3 13:32:54 1998  Werner Koch  (wk@isil.d.shuttle.de)

	* rmd160.c (rmd160_mixblock): New.
	* random.c: Restructured to start with a new RNG implementation.
	* random.h: New.

Mon Mar  2 19:21:46 1998  Werner Koch  (wk@isil.d.shuttle.de)

	* gost.c, gost.h: Removed because they did only contain trash.

Sun Mar  1 16:42:29 1998  Werner Koch  (wk@isil.d.shuttle.de)

	* random.c (fill_buffer): removed error message if n == -1.

Fri Feb 27 16:39:34 1998  Werner Koch  (wk@isil.d.shuttle.de)

	* md.c (md_enable): No init if called twice.

Thu Feb 26 07:57:02 1998  Werner Koch  (wk@isil.d.shuttle.de)

	* primegen.c (generate_elg_prime): Changed the progress printing.
	(gen_prime): Ditto.

Tue Feb 24 12:28:42 1998  Werner Koch  (wk@isil.d.shuttle.de)

	* md5.c, md.5 : Replaced by a modified version of md5.c from
	GNU textutils 1.22.

Wed Feb 18 14:08:30 1998  Werner Koch  (wk@isil.d.shuttle.de)

	* md.c, md.h : New debugging support

Mon Feb 16 10:08:47 1998  Werner Koch  (wk@isil.d.shuttle.de)

	* misc.c (cipher_algo_to_string): New
	(pubkey_algo_to_string): New.
	(digest_algo_to_string): New.


 Copyright 1998, 1999, 2000, 2001, 2002, 2003, 2004, 2005, 2006
	   2007, 2008, 2009, 2010, 2011 Free Software Foundation, Inc.

 This file is free software; as a special exception the author gives
 unlimited permission to copy and/or distribute it, with or without
 modifications, as long as this notice is preserved.

 This file is distributed in the hope that it will be useful, but
 WITHOUT ANY WARRANTY, to the extent permitted by law; without even the
 implied warranty of MERCHANTABILITY or FITNESS FOR A PARTICULAR PURPOSE.<|MERGE_RESOLUTION|>--- conflicted
+++ resolved
@@ -1,4 +1,3 @@
-<<<<<<< HEAD
 2011-06-08  Werner Koch  <wk@g10code.com>
 
 	* pubkey.c (pss_encode, pss_verify): Restructure and comment code
@@ -6,6 +5,33 @@
 	wipememory.  Use gcry_md_hash_buffer.
 	(octet_string_from_mpi): New.
 
+2011-06-03  Werner Koch  <wk@g10code.com>
+
+	* pubkey.c (oaep_decode): Add more comments and restructure to
+	match the description in RFC-3447.
+	(oaep_encode): Check for mgf1 error.  s/dlen/hlen/.
+
+2011-05-31  Werner Koch  <wk@g10code.com>
+
+	* pubkey.c (mgf1): Optimize by using gcry_md_reset.  Re-implement
+	for easier readability.
+	(oaep_encode): Add more comments and restructure to match the
+	description in RFC-3447.
+
+	* pubkey.c (pkcs1_encode_for_signature, oaep_decode): Change
+	return value from one MPI to a buffer.
+	(gcry_pk_decrypt): Adjust for this change.
+
+2011-05-30  Werner Koch  <wk@g10code.com>
+
+	* pubkey.c (pkcs1_decode_for_encryption): Change handling of
+	leading zero byte.
+
+2011-05-27  Daiki Ueno  <ueno@unixuser.org>
+
+	* pubkey.c (gcry_pk_decrypt): Fix double-free when un-padding
+	invalid data.  Thanks to Tom Ritter.
+
 2011-05-24  Daiki Ueno  <ueno@unixuser.org>
 
 	* rsa.c (rsa_verify): Use CMP if given, to check the decrypted
@@ -15,38 +41,7 @@
 	CTX initialization to ...
 	(init_encoding_ctx): .. new.
 	(gcry_pk_verify): Pass verify func and the arg to pubkey_verify.
-
-2011-05-24  Daiki Ueno  <ueno@unixuser.org>
-
-	* pubkey.c (mgf1): Simplify initializing MD handle.
-=======
-2011-06-03  Werner Koch  <wk@g10code.com>
-
-	* pubkey.c (oaep_decode): Add more comments and restructure to
-	match the description in RFC-3447.
-	(oaep_encode): Check for mgf1 error.  s/dlen/hlen/.
-
-2011-05-31  Werner Koch  <wk@g10code.com>
-
-	* pubkey.c (mgf1): Optimize by using gcry_md_reset.  Re-implement
-	for easier readability.
-	(oaep_encode): Add more comments and restructure to match the
-	description in RFC-3447.
-
-	* pubkey.c (pkcs1_encode_for_signature, oaep_decode): Change
-	return value from one MPI to a buffer.
-	(gcry_pk_decrypt): Adjust for this change.
-
-2011-05-30  Werner Koch  <wk@g10code.com>
-
-	* pubkey.c (pkcs1_decode_for_encryption): Change handling of
-	leading zero byte.
-
-2011-05-27  Daiki Ueno  <ueno@unixuser.org>
-
-	* pubkey.c (gcry_pk_decrypt): Fix double-free when un-padding
-	invalid data.  Thanks to Tom Ritter.
->>>>>>> 41811f6d
+	(pss_encode, pss_verify, pss_verify_cmp): New.
 
 2011-05-23  Daiki Ueno  <ueno@unixuser.org>
 
