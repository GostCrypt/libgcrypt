--- conflicted
+++ resolved
@@ -104,15 +104,13 @@
     { &_gcry_cipher_spec_idea,
       &dummy_extra_spec,                  GCRY_CIPHER_IDEA },
 #endif
-<<<<<<< HEAD
+#if USE_SALSA20
+    { &_gcry_cipher_spec_salsa20,
+      &_gcry_cipher_extraspec_salsa20,    GCRY_CIPHER_SALSA20 },
+#endif
 #if USE_GOST28147
     { &_gcry_cipher_spec_gost28147,
       &dummy_extra_spec,                  GCRY_CIPHER_GOST28147 },
-=======
-#if USE_SALSA20
-    { &_gcry_cipher_spec_salsa20,
-      &_gcry_cipher_extraspec_salsa20,    GCRY_CIPHER_SALSA20 },
->>>>>>> 37d0a1eb
 #endif
     { NULL                    }
   };
