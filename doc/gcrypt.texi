--- conflicted
+++ resolved
@@ -1575,16 +1575,14 @@
 The Camellia cipher by NTT.  See
 @uref{http://info.isl.ntt.co.jp/@/crypt/@/eng/@/camellia/@/specifications.html}.
 
-<<<<<<< HEAD
+@item GCRY_CIPHER_SALSA20
+@cindex Salsa20
+This is the Salsa20 stream cipher.
+
 @item GCRY_CIPHER_GOST28147
 @cindex GOST 28147-89
 The GOST 28147-89 cipher, defined in the respective GOST standard.
 Translation of this GOST into English is provided in the RFC-5830.
-=======
-@item GCRY_CIPHER_SALSA20
-@cindex Salsa20
-This is the Salsa20 stream cipher.
->>>>>>> 37d0a1eb
 
 @end table
 
