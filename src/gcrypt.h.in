--- conflicted
+++ resolved
@@ -841,11 +841,8 @@
     GCRY_CIPHER_CAMELLIA192 = 311,
     GCRY_CIPHER_CAMELLIA256 = 312,
     GCRY_CIPHER_SALSA20     = 313,
-<<<<<<< HEAD
-    GCRY_CIPHER_GOST28147   = 314
-=======
-    GCRY_CIPHER_SALSA20R12  = 314
->>>>>>> 90fdf25f
+    GCRY_CIPHER_SALSA20R12  = 314,
+    GCRY_CIPHER_GOST28147   = 315
   };
 
 /* The Rijndael algorithm is basically AES, so provide some macros. */
