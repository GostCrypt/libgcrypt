--- conflicted
+++ resolved
@@ -826,11 +826,8 @@
     GCRY_CIPHER_CAMELLIA128 = 310,
     GCRY_CIPHER_CAMELLIA192 = 311,
     GCRY_CIPHER_CAMELLIA256 = 312,
-<<<<<<< HEAD
-    GCRY_CIPHER_GOST28147   = 313,
-=======
-    GCRY_CIPHER_SALSA20     = 313
->>>>>>> 37d0a1eb
+    GCRY_CIPHER_SALSA20     = 313,
+    GCRY_CIPHER_GOST28147   = 314,
   };
 
 /* The Rijndael algorithm is basically AES, so provide some macros. */
